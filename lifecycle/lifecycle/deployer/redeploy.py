from typing import Optional

from lifecycle.config import Config
from lifecycle.deployer.deploy import build_and_provision, provision_fatman
from lifecycle.deployer.deployers import get_fatman_deployer
from lifecycle.deployer.secrets import FatmanSecrets
from lifecycle.fatman.deployment import create_deployment, save_deployment_phase, save_deployment_result
from lifecycle.fatman.registry import decommission_fatman_infrastructure, read_fatman
from lifecycle.django.registry import models
from racetrack_client.log.context_error import wrap_context
from racetrack_client.manifest.manifest import Manifest
from racetrack_commons.plugin.engine import PluginEngine
from racetrack_commons.entities.dto import DeploymentStatus, FatmanDto


def redeploy_fatman(
    fatman_name: str,
    fatman_version: str,
    config: Config,
    plugin_engine: PluginEngine,
    deployer_username: str,
    auth_subject: Optional[models.AuthSubject],
):
    """Deploy (rebuild and reprovision) Fatman once again without knowing secrets"""
    fatman = read_fatman(fatman_name, fatman_version, config)
    manifest = fatman.manifest
    assert fatman.manifest is not None, "fatman doesn't have Manifest data specified"

    infra_target = fatman.infrastructure_target
    deployment = create_deployment(manifest, deployer_username, infra_target)
    try:
        fatman_secrets = _retrieve_fatman_secrets(config, manifest, plugin_engine, fatman)

        with wrap_context('redeploying fatman'):
            build_and_provision(
                config, manifest, fatman_secrets, deployment,
                build_context=None,
                auth_subject=auth_subject,
                previous_fatman=fatman,
                plugin_engine=plugin_engine,
            )

        save_deployment_result(deployment.id, DeploymentStatus.DONE)

    except BaseException as e:
        save_deployment_result(deployment.id, DeploymentStatus.FAILED, error=str(e))
        raise e


def reprovision_fatman(
    fatman_name: str,
    fatman_version: str,
    config: Config,
    plugin_engine: PluginEngine,
    deployer_username: str,
    auth_subject: Optional[models.AuthSubject],
):
    """Reprovision already built Fatman image once again to a cluster"""
    fatman = read_fatman(fatman_name, fatman_version, config)
    manifest = fatman.manifest
    assert fatman.manifest is not None, "fatman doesn't have Manifest data specified"
    assert fatman.image_tag is not None, "latest image tag is unknown"

    infra_target = fatman.infrastructure_target
    deployment = create_deployment(manifest, deployer_username, infra_target)
    try:
        if manifest.secret_runtime_env_file:
            fatman_secrets = _retrieve_fatman_secrets(config, manifest, plugin_engine, fatman)
        else:
            fatman_secrets = FatmanSecrets(git_credentials=None, secret_build_env={}, secret_runtime_env={})

        with wrap_context('reprovisioning fatman'):
            provision_fatman(
                config, manifest, fatman.image_tag, fatman_secrets.secret_build_env,
                fatman_secrets.secret_runtime_env, deployment,
                auth_subject, None, plugin_engine,
            )

        save_deployment_result(deployment.id, DeploymentStatus.DONE)

    except BaseException as e:
        save_deployment_result(deployment.id, DeploymentStatus.FAILED, error=str(e))
        raise e


def move_fatman(
    fatman_name: str,
    fatman_version: str,
    new_infra_target: str,
    config: Config,
    plugin_engine: PluginEngine,
    deployer_username: str,
    auth_subject: Optional[models.AuthSubject],
):
    """Move fatman from one infrastructure target to another"""
    fatman = read_fatman(fatman_name, fatman_version, config)
    manifest = fatman.manifest
    old_infra_target = fatman.infrastructure_target
    assert fatman.manifest is not None, "fatman doesn't have Manifest data specified"
    assert fatman.image_tag is not None, "fatman's image tag is unknown"
    assert new_infra_target, "infrastructure target has to be specified"
    assert new_infra_target != old_infra_target, "new infrastructure target has to be different from the current one"

    deployment = create_deployment(manifest, deployer_username, new_infra_target)
    try:
        if manifest.secret_runtime_env_file:
            fatman_secrets = _retrieve_fatman_secrets(config, manifest, plugin_engine, fatman)
        else:
            fatman_secrets = FatmanSecrets(git_credentials=None, secret_build_env={}, secret_runtime_env={})

        with wrap_context('deploying fatman to a new infrastructure'):
            provision_fatman(
                config, manifest, fatman.image_tag, fatman_secrets.secret_build_env,
                fatman_secrets.secret_runtime_env, deployment,
<<<<<<< HEAD
                auth_subject, None, plugin_engine,
=======
                auth_subject, None, plugin_engine
>>>>>>> 19766db0
            )

        with wrap_context('deleting fatman from a former infrastructure'):
            save_deployment_phase(deployment.id, 'deleting fatman from a former infrastructure')
            decommission_fatman_infrastructure(
                fatman.name, fatman.version, old_infra_target, config, deployer_username, plugin_engine
            )

        save_deployment_result(deployment.id, DeploymentStatus.DONE)

    except BaseException as e:
        save_deployment_result(deployment.id, DeploymentStatus.FAILED, error=str(e))
        raise e


def _retrieve_fatman_secrets(config: Config, manifest: Manifest, plugin_engine: PluginEngine, fatman: FatmanDto) -> FatmanSecrets:
    with wrap_context('retrieving fatman secrets'):
        fatman_deployer = get_fatman_deployer(plugin_engine, fatman.infrastructure_target)
        return fatman_deployer.get_fatman_secrets(manifest.name, manifest.version)<|MERGE_RESOLUTION|>--- conflicted
+++ resolved
@@ -112,11 +112,7 @@
             provision_fatman(
                 config, manifest, fatman.image_tag, fatman_secrets.secret_build_env,
                 fatman_secrets.secret_runtime_env, deployment,
-<<<<<<< HEAD
-                auth_subject, None, plugin_engine,
-=======
                 auth_subject, None, plugin_engine
->>>>>>> 19766db0
             )
 
         with wrap_context('deleting fatman from a former infrastructure'):
