from __future__ import annotations
import asyncio
import collections
from typing import List, Optional

from pydantic import BaseModel, Field
from fastapi import APIRouter, UploadFile, Request

from racetrack_client.utils.request import Requests, parse_response_list
from racetrack_client.plugin.plugin_manifest import PluginManifest
from racetrack_commons.plugin.core import PluginCore
from racetrack_commons.plugin.engine import PluginEngine
from lifecycle.config import Config
from lifecycle.deployer.infra_target import list_infrastructure_names_with_origins
from lifecycle.auth.check import check_staff_user


class PluginUpdate(BaseModel):
    config_data: str = Field(description='text content of configuration file')


class PluginInfrastructureGroup(BaseModel):
    kind: str
    instances: list[str]


def setup_plugin_endpoints(api: APIRouter, config: Config, plugin_engine: PluginEngine):

    @api.get('/plugin', response_model=List[PluginManifest])
    def _info_plugins() -> List[PluginManifest]:
        """Get List of loaded plugins with their versions"""
        return plugin_engine.plugin_manifests

    @api.post('/plugin/upload')
    def _upload_plugin(file: UploadFile, request: Request):
        """Upload plugin from ZIP file using multipart/form-data"""
        check_staff_user(request)
        file_bytes = file.file.read()
        plugin_engine.upload_plugin(file.filename, file_bytes)

    @api.post('/plugin/upload/{filename}')
    async def _upload_plugin_bytes(filename: str, request: Request) -> PluginManifest:
        """Upload plugin from ZIP file sending raw bytes in body"""
        check_staff_user(request)
        file_bytes: bytes = await request.body()
        loop = asyncio.get_running_loop()
        # Run synchronous function asynchronously without blocking an event loop, using default ThreadPoolExecutor
        return await loop.run_in_executor(None, plugin_engine.upload_plugin, filename, file_bytes)
    
    @api.delete('/plugin/{plugin_name}/{plugin_version}')
    def _delete_plugin_by_version(plugin_name: str, plugin_version: str, request: Request):
        """Deactivate and remove plugin with given name and version"""
        check_staff_user(request)
        plugin_engine.delete_plugin_by_version(plugin_name, plugin_version)

    @api.get('/plugin/{plugin_name}/{plugin_version}/config')
    def _read_plugin_config(plugin_name: str, plugin_version: str, request: Request) -> str:
        """Read plugin's configuration"""
        check_staff_user(request)
        return plugin_engine.read_plugin_config(plugin_name, plugin_version)

    @api.put('/plugin/{plugin_name}/{plugin_version}/config')
    def _write_plugin_config(payload: PluginUpdate, plugin_name: str, plugin_version: str, request: Request):
        """Update plugin's configuration"""
        check_staff_user(request)
        plugin_engine.write_plugin_config(plugin_name, plugin_version, payload.config_data)

    @api.get('/plugin/{plugin_name}/docs')
    def _info_plugin_docs(plugin_name: str) -> Optional[str]:
        """Get documentation for this plugin in Markdown format"""
        return plugin_engine.invoke_one_plugin_hook(plugin_name, PluginCore.markdown_docs)

    @api.get('/plugin/job_type/versions')
    def _get_job_type_versions() -> list[str]:
        """List available job type versions"""
        r = Requests.get(f'{config.image_builder_url}/api/v1/job_type/versions')
        return parse_response_list(r, 'Image builder API error')

    @api.get('/plugin/infrastructure_targets')
    def _get_infrastructure_targets() -> dict[str, PluginManifest]:
        """Return names of available infrastructure targets mapped to the plugin of origin"""
        return list_infrastructure_names_with_origins(plugin_engine)

    @api.get('/plugin/tree')
<<<<<<< HEAD
    def _get_plugins_tree() -> dict:
=======
    def _get_plugin_trees() -> dict:
>>>>>>> ee0a860c
        infrastructure_targets: dict[str, PluginManifest] = list_infrastructure_names_with_origins(plugin_engine)
        plugins: list[PluginManifest] = plugin_engine.plugin_manifests
        r = Requests.get(f'{config.image_builder_url}/api/v1/job_type/versions')
        job_type_versions: list[str] = parse_response_list(r, 'Image builder API error')

        # Collect instances running on the same infrastructure
        _infrastructure_instances: dict[str, list[str]] = collections.defaultdict(list)
        for infrastructure_name, plugin_manifest in infrastructure_targets.items():
            _infrastructure_instances[plugin_manifest.name].append(infrastructure_name)
        infrastructure_instances: list[PluginInfrastructureGroup] = [
            PluginInfrastructureGroup(kind=k, instances=v)
            for k, v in _infrastructure_instances.items()
        ]

        return {
            'plugins': plugins,
            'job_type_versions': job_type_versions,
            'infrastructure_targets': infrastructure_targets,
            'infrastructure_instances': sorted(infrastructure_instances, key=lambda i: i.kind),
        }<|MERGE_RESOLUTION|>--- conflicted
+++ resolved
@@ -82,11 +82,7 @@
         return list_infrastructure_names_with_origins(plugin_engine)
 
     @api.get('/plugin/tree')
-<<<<<<< HEAD
-    def _get_plugins_tree() -> dict:
-=======
     def _get_plugin_trees() -> dict:
->>>>>>> ee0a860c
         infrastructure_targets: dict[str, PluginManifest] = list_infrastructure_names_with_origins(plugin_engine)
         plugins: list[PluginManifest] = plugin_engine.plugin_manifests
         r = Requests.get(f'{config.image_builder_url}/api/v1/job_type/versions')
