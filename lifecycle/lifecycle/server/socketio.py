import contextlib
import threading
from abc import ABC

import socketio
from werkzeug.serving import make_server
from pydantic import BaseModel

from lifecycle.config import Config
from lifecycle.infrastructure.infra_target import get_infrastructure_target
from lifecycle.job.registry import read_versioned_job
from racetrack_client.log.exception import log_exception
from racetrack_client.log.logs import get_logger
from lifecycle.monitor.base import LogsStreamer
from racetrack_commons.entities.dto import JobDto

logger = get_logger(__name__)


class LogSessionDetails(BaseModel, arbitrary_types_allowed=True):
    client_id: str
    job_name: str
    job_version: str
    session_id: str
    logs_streamer: LogsStreamer
<<<<<<< HEAD
    tail: str | None
=======
    tail: int | None  # number of recent lines to show
>>>>>>> 9cdcfa2c


class JobRetriever(ABC):
    def get_job(self, job_name: str, job_version: str) -> JobDto:
        raise NotImplementedError()


class RegistryJobRetriever(JobRetriever):
    def __init__(self, config: Config):
        self.config = config

    def get_job(self, job_name: str, job_version: str) -> JobDto:
        return read_versioned_job(job_name, job_version, self.config)


class SocketIOServer:
    def __init__(self, job_retriever: JobRetriever):
        """
        Socket.IO server for streaming data to clients
        """
        self.sio = socketio.Server(async_mode='threading')
        self.log_sessions_by_client: dict[str, LogSessionDetails] = {}  # Map Client ID to session details
        self.log_sessions_by_id: dict[str, LogSessionDetails] = {}  # Map Session ID to session details
        self.job_retriever: JobRetriever = job_retriever

        @self.sio.event
        def connect(client_id: str, environ):
            logger.debug(f'Client {client_id} connected to Socket.IO')

        @self.sio.event
        def subscribe_for_logs(client_id: str, data: dict) -> str:
            """Request new logs session from a server and listen on the events from it"""
            try:
                if client_id in self.log_sessions_by_client:
                    return self.log_sessions_by_client[client_id].session_id
                else:
                    resource_properties = data.get('resource_properties', {})
                    return self.open_logs_session(client_id, resource_properties)
            except BaseException as e:
                log_exception(e)

        @self.sio.event
        def disconnect(client_id: str):
            if client_id in self.log_sessions_by_client:
                self.close_logs_session(self.log_sessions_by_client[client_id])
            logger.debug(f'Client {client_id} disconnected from Socket.IO')

        self.wsgi_app = socketio.WSGIApp(self.sio, socketio_path='lifecycle/socket.io')

    def open_logs_session(self, client_id: str, resource_properties: dict[str, str]) -> str:
        logger.info(f'Creating log session for client: {client_id}')
        job_name = resource_properties['job_name']
        job_version = resource_properties['job_version']
        tail = resource_properties.get('tail')
        job = self.job_retriever.get_job(job_name, job_version)
<<<<<<< HEAD
        job_version = job.version  # resolve version alias
=======
        job_version = job.version  # contains resolved (non-aliased) version
>>>>>>> 9cdcfa2c
        session_id = f'{client_id}_{job_name}_{job_version}'

        infrastructure = get_infrastructure_target(job.infrastructure_target)

        session = LogSessionDetails(
            client_id=client_id,
            job_name=job_name,
            job_version=job_version,
            session_id=session_id,
            logs_streamer=infrastructure.logs_streamer,
<<<<<<< HEAD
=======
            tail=int(tail) if tail else None,
>>>>>>> 9cdcfa2c
        )
        self.log_sessions_by_client[client_id] = session
        self.log_sessions_by_id[session_id] = session

        infrastructure.logs_streamer.create_session(session_id, resource_properties={
            'job_name': job_name,
            'job_version': job_version,
            'tail': tail,
        }, on_next_line=self.broadcast_logs_nextline)
        return session_id

    def close_logs_session(self, session: LogSessionDetails):
        session.logs_streamer.close_session(session.session_id)
        del self.log_sessions_by_client[session.client_id]
        del self.log_sessions_by_id[session.session_id]
        logger.info(f'Log session closed: {session.session_id}')

    @staticmethod
    def _get_session_id(client_id: str, job_name: str, job_version: str) -> str:
        return f'{client_id}_{job_name}_{job_version}'

    def broadcast_logs_nextline(self, session_id: str, message: str):
        session = self.log_sessions_by_id[session_id]
        self.sio.call('logs_nextline', {
            'line': message,
        }, to=session.client_id)

    def disconnect_all(self):
        for client_id in list(self.log_sessions_by_client.keys()):
            self.sio.disconnect(client_id, ignore_queue=True)

    @contextlib.contextmanager
    def run_async(self, port: int):
        """Set up and tear down a server context in background"""
        srv = make_server('0.0.0.0', port, self.wsgi_app, threaded=True)
        try:
            threading.Thread(
                target=lambda: srv.serve_forever(),
                daemon=True,
            ).start()
            yield
        finally:
            self.disconnect_all()
            srv.shutdown()<|MERGE_RESOLUTION|>--- conflicted
+++ resolved
@@ -23,11 +23,7 @@
     job_version: str
     session_id: str
     logs_streamer: LogsStreamer
-<<<<<<< HEAD
-    tail: str | None
-=======
     tail: int | None  # number of recent lines to show
->>>>>>> 9cdcfa2c
 
 
 class JobRetriever(ABC):
@@ -83,11 +79,7 @@
         job_version = resource_properties['job_version']
         tail = resource_properties.get('tail')
         job = self.job_retriever.get_job(job_name, job_version)
-<<<<<<< HEAD
-        job_version = job.version  # resolve version alias
-=======
         job_version = job.version  # contains resolved (non-aliased) version
->>>>>>> 9cdcfa2c
         session_id = f'{client_id}_{job_name}_{job_version}'
 
         infrastructure = get_infrastructure_target(job.infrastructure_target)
@@ -98,10 +90,7 @@
             job_version=job_version,
             session_id=session_id,
             logs_streamer=infrastructure.logs_streamer,
-<<<<<<< HEAD
-=======
             tail=int(tail) if tail else None,
->>>>>>> 9cdcfa2c
         )
         self.log_sessions_by_client[client_id] = session
         self.log_sessions_by_id[session_id] = session
