import re
from functools import wraps

<<<<<<< HEAD
=======
from django.conf import settings
from django.shortcuts import redirect

from racetrack_client.utils.auth import RT_AUTH_HEADER
from racetrack_commons.auth.auth import UnauthorizedError
from racetrack_commons.auth.token import decode_jwt


def login_required(view_func):

    def wrapped_view(request, *args, **kwargs):
        if settings.AUTH_REQUIRED:
            if not request.COOKIES.get(RT_AUTH_HEADER):
                return redirect('%s?next=%s' % (settings.LOGIN_URL, request.path))
        return view_func(request, *args, **kwargs)

    return wraps(view_func)(wrapped_view)

>>>>>>> da186dcf

def get_auth_token(request) -> str:
    auth_token = request.COOKIES.get(RT_AUTH_HEADER)
    if not auth_token and not settings.AUTH_REQUIRED:
        return ''
    if not auth_token:
        raise UnauthorizedError('no Auth Token set, please log in.')
    decode_jwt(auth_token)
    return auth_token


def remove_ansi_sequences(content: str) -> str:
    """Remove ANSI escape codes controlling font colors"""
    return re.sub(r'\x1b\[\d+(;\d+)?m', '', content)<|MERGE_RESOLUTION|>--- conflicted
+++ resolved
@@ -1,8 +1,6 @@
 import re
 from functools import wraps
 
-<<<<<<< HEAD
-=======
 from django.conf import settings
 from django.shortcuts import redirect
 
@@ -21,7 +19,6 @@
 
     return wraps(view_func)(wrapped_view)
 
->>>>>>> da186dcf
 
 def get_auth_token(request) -> str:
     auth_token = request.COOKIES.get(RT_AUTH_HEADER)
