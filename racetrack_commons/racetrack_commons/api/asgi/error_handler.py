--- conflicted
+++ resolved
@@ -70,46 +70,23 @@
         try:
             return await call_next(request)
         except ExceptionGroup as e:
-<<<<<<< HEAD
-=======
             metric_internal_server_errors.inc()
->>>>>>> 3298960d
             log_request_exception_with_tracing(request, e)
             error_message, error_type = _upack_error_message(e)
             return JSONResponse(
                 status_code=500,
-<<<<<<< HEAD
-                content={'error': error_message, "type": error_type},
-=======
                 content={'error': error_message, 'type': error_type},
->>>>>>> 3298960d
             )
         except BaseException as error:
             metric_internal_server_errors.inc()
             log_request_exception_with_tracing(request, error)
             return JSONResponse(
                 status_code=500,
-<<<<<<< HEAD
-                content={'error': str(error), "type": type(error).__name__},
-=======
                 content={'error': str(error), 'type': type(error).__name__},
->>>>>>> 3298960d
             )
 
 
 def _upack_error_message(e: BaseException) -> tuple[str, str]:
-<<<<<<< HEAD
-    if isinstance(e, ExceptionGroup):
-        e_message = f'{e}: '
-        e_type = f'{type(e).__name__}: '
-        for suberror in e.exceptions:
-            sub_message, sub_type = _upack_error_message(suberror)
-            e_message += sub_message
-            e_type += sub_type
-        return e_message, e_type
-
-    return str(e), type(e).__name__
-=======
     if not isinstance(e, ExceptionGroup):
         return str(e), type(e).__name__
 
@@ -126,5 +103,4 @@
     else:
         e_message = f'{e}: ' + ', '.join(sub_messages)
         e_type = f'{type(e).__name__}: ' + ', '.join(sub_types)
-    return e_message, e_type
->>>>>>> 3298960d
+    return e_message, e_type