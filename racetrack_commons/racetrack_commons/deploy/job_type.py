from __future__ import annotations
from dataclasses import dataclass
from pathlib import Path

import backoff

from racetrack_client.log.context_error import wrap_context
from racetrack_client.plugin.plugin_manifest import PluginManifest
from racetrack_client.utils.semver import SemanticVersion, SemanticVersionPattern
from racetrack_commons.plugin.core import PluginCore
from racetrack_commons.plugin.engine import PluginEngine
from racetrack_commons.plugin.plugin_data import PluginData


@dataclass
class JobType:
    lang_name: str
    version: str  # semantic version of the job type
    template_paths: list[str]  # relative path names to job template Dockerfiles (for each container)
    jobtype_dir: Path
    base_image_paths: list[Path]  # Deprecated

    @property
    def full_name(self) -> str:
        return f'{self.lang_name}:{self.version}'

    @property
    def containers_num(self) -> int:
        return len(self.template_paths)


@backoff.on_exception(backoff.fibo, AssertionError, max_value=1, max_time=5, jitter=None, logger=None)
def load_job_type(
    plugin_engine: PluginEngine,
    lang: str,
) -> JobType:
    """
    Load job type.
    In case it's not found, retry attempts due to possible delayed plugins loading
    """
    with wrap_context('gathering available job types'):
        job_types = gather_job_types(plugin_engine)
    assert job_types, f'language {lang} is not supported here. No job type plugins are currently installed to Racetrack.'
    all_languages = sorted(job_types.keys())
    selected_version = match_job_type_version(lang, all_languages)
    job_type = job_types[selected_version]
    _validate_job_type(job_type)
    return job_type


def match_job_type_version(lang: str, all_languages: list[str]) -> str:
    """
    Find job type by either:
    - exact name and version
    - wildcard pattern with "*"
    - latest tag: "name:latest"
    """
    lang_split = lang.split(':')
    assert len(lang_split) == 2, f'job type should be specified as "name:version", got "{lang}"'
    lang_name = lang_split[0]
    lang_version = lang_split[1]

    if lang_version == 'latest':
        lang_versions = [v.split(':')[1] for v in all_languages if v.startswith(lang_name + ':')]
        lang_versions.sort(key=lambda v: SemanticVersion(v))
        assert lang_versions, f'there is no version matching "{lang}", supported are: {all_languages}'
        latest_version = lang_versions[-1]
        return f'{lang_name}:{latest_version}'
            
    elif SemanticVersionPattern.is_asterisk_pattern(lang_version):
        lang_versions = [v.split(':')[1] for v in all_languages if v.startswith(lang_name + ':')]
        version_pattern = SemanticVersionPattern.from_asterisk_pattern(lang_version)
        matching_version = SemanticVersion.find_latest_wildcard(version_pattern, lang_versions, key=lambda v: v, only_stable=False)
        assert matching_version is not None, f'language pattern "{lang}" doesn\'t match any of the supported versions: {all_languages}'
        return f'{lang_name}:{matching_version}'

    else:
        assert lang in all_languages, f'language {lang} is not supported, supported are: {all_languages}'
        return lang
    

def gather_job_types(
    plugin_engine: PluginEngine,
) -> dict[str, JobType]:
    """
    Load job types from plugins.
    Return dictionary: job name (with version) mapped to JobType data
    """
    job_types: dict[str, JobType] = {}

    plugin_data: PluginData
    plugin_job_types: dict[str, list[str | Path]]
    for plugin_data, plugin_job_types in plugin_engine.invoke_hook_with_origin(PluginCore.job_types):
        if not plugin_job_types:
            continue

        for job_type_key, job_type_value in plugin_job_types.items():

            template_paths: list[str]
            base_image_paths: list[Path] = []  # Deprecated, kept for backwards compatibility
            if isinstance(job_type_value, list):
                if all(isinstance(item, tuple) for item in job_type_value):
                    base_image_paths = [Path(item[0]) for item in job_type_value]
                    template_paths = [Path(item[1]).as_posix() for item in job_type_value]
                else:
                    for item in job_type_value:
                        assert isinstance(item, str), f'Invalid dockerfile template path of a job type. Expected str, but found {type(item)}'
                    template_paths = job_type_value
            elif isinstance(job_type_value, str):
                template_paths = [job_type_value]
            elif isinstance(job_type_value, tuple):
                base_image_paths = [Path(job_type_value[0])]
                template_paths = [Path(job_type_value[1]).as_posix()]
            else:
                raise RuntimeError(f'Invalid job type data. Expected list[str], was {type(job_type_value)}')
            assert len(template_paths) > 0, 'list of job type template paths can not be empty'

            name_parts = job_type_key.split(':')
            assert len(name_parts) == 2, f'job type {job_type_key} should have the version defined (name:version)'
            lang_name = name_parts[0]
            lang_version = name_parts[1]
            job_type_version = JobType(
                lang_name=lang_name,
                version=lang_version,
                template_paths=template_paths,
                jobtype_dir=plugin_data.plugin_dir,
                base_image_paths=base_image_paths,
            )
            job_types[job_type_key] = job_type_version

    return job_types


def _validate_job_type(job_type: JobType):
    template_paths: list[str] = job_type.template_paths
    job_full_name: str = job_type.full_name
    assert len(template_paths) > 0, 'Job type should have non-empty list of template images'

    for i, template_path in enumerate(template_paths):
        if template_path is not None:
<<<<<<< HEAD
            template_full_path = job_type.jobtype_dir / template_path
            assert template_full_path.is_file(), f'cannot find Dockerfile template for {job_full_name} job type: {template_full_path}'
=======
            assert template_path.is_file(), f'cannot find Dockerfile template for {job_full_name} language wrapper: {template_path}'


def list_jobtype_names_of_plugins(plugin_engine: PluginEngine) -> list[tuple[PluginManifest, str]]:
    entries: list[tuple[PluginManifest, str]] = []
    for plugin_manifest, result in plugin_engine.invoke_associated_plugin_hook(PluginCore.job_types):
        if result:
            for jobtype_name in result.keys():
                entries.append((plugin_manifest, jobtype_name))
    return entries
>>>>>>> 304e9f85
<|MERGE_RESOLUTION|>--- conflicted
+++ resolved
@@ -138,18 +138,14 @@
 
     for i, template_path in enumerate(template_paths):
         if template_path is not None:
-<<<<<<< HEAD
             template_full_path = job_type.jobtype_dir / template_path
             assert template_full_path.is_file(), f'cannot find Dockerfile template for {job_full_name} job type: {template_full_path}'
-=======
-            assert template_path.is_file(), f'cannot find Dockerfile template for {job_full_name} language wrapper: {template_path}'
 
 
 def list_jobtype_names_of_plugins(plugin_engine: PluginEngine) -> list[tuple[PluginManifest, str]]:
     entries: list[tuple[PluginManifest, str]] = []
-    for plugin_manifest, result in plugin_engine.invoke_associated_plugin_hook(PluginCore.job_types):
+    for plugin_data, result in plugin_engine.invoke_hook_with_origin(PluginCore.job_types):
         if result:
             for jobtype_name in result.keys():
-                entries.append((plugin_manifest, jobtype_name))
-    return entries
->>>>>>> 304e9f85
+                entries.append((plugin_data.plugin_manifest, jobtype_name))
+    return entries