prometheus-client==0.17.1
pydantic==1.10.5
pyjwt[crypto]==2.6.0
fastapi==0.103.1
uvicorn[standard]==0.23.2
opentelemetry-exporter-otlp-proto-http==1.16.0
protobuf==4.22.0  # needed by opentelemetry exporter
python-multipart==0.0.6  # uploading files
watchdog==2.3.1
<<<<<<< HEAD
exceptiongroup==1.1.3 # Backport of exception groups of Python 3.10, used by fastapi/starlette/anyio
=======
a2wsgi==1.7.0
>>>>>>> 3298960d
<|MERGE_RESOLUTION|>--- conflicted
+++ resolved
@@ -7,8 +7,4 @@
 protobuf==4.22.0  # needed by opentelemetry exporter
 python-multipart==0.0.6  # uploading files
 watchdog==2.3.1
-<<<<<<< HEAD
-exceptiongroup==1.1.3 # Backport of exception groups of Python 3.10, used by fastapi/starlette/anyio
-=======
-a2wsgi==1.7.0
->>>>>>> 3298960d
+a2wsgi==1.7.0