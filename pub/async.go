--- conflicted
+++ resolved
@@ -19,73 +19,6 @@
 var defaultAsyncJobTransport http.RoundTripper = defaultHttpTransport()
 var defaultAsyncReplicaTransport http.RoundTripper = defaultHttpTransport()
 
-<<<<<<< HEAD
-=======
-type AsyncTaskStore struct {
-	tasks                 map[string]*AsyncTask
-	jobHttpClient         *http.Client // HTTP client to make requests to jobs
-	replicaPollHttpClient *http.Client // HTTP client to poll result from other replica
-	replicaHttpClient     *http.Client // HTTP client to check task status in other replica
-	rwMutex               sync.RWMutex
-	longPollTimeout       time.Duration
-	replicaDiscovery      *replicaDiscovery
-	cleanUpTimeout        time.Duration
-}
-
-type AsyncTask struct {
-	id               string
-	status           TaskStatus
-	jobName          string
-	jobVersion       string
-	jobPath          string
-	httpMethod       string
-	startedAt        time.Time
-	endedAt          *time.Time
-	resultData       []byte
-	resultHeaders    map[string]string
-	resultStatusCode *int
-	result           interface{}
-	errorMessage     *string
-	doneChannel      chan string // channel to notify when task is done
-}
-
-type AsyncTaskStatusDto struct {
-	Id     string     `json:"task_id"`
-	Status TaskStatus `json:"status"`
-}
-
-type TaskStatus string
-
-const (
-	Ongoing   TaskStatus = "ongoing"
-	Completed TaskStatus = "completed"
-	Failed    TaskStatus = "failed"
-)
-
-func NewAsyncTaskStore(replicaDiscovery *replicaDiscovery) *AsyncTaskStore {
-	store := &AsyncTaskStore{
-		tasks: make(map[string]*AsyncTask),
-		jobHttpClient: &http.Client{
-			Timeout:   120 * time.Minute,
-			Transport: defaultAsyncJobTransport,
-		},
-		replicaPollHttpClient: &http.Client{
-			Timeout:   120 * time.Minute,
-			Transport: defaultAsyncReplicaTransport,
-		},
-		replicaHttpClient: &http.Client{
-			Timeout:   5 * time.Second,
-			Transport: defaultAsyncReplicaTransport,
-		},
-		longPollTimeout:  30 * time.Second,
-		cleanUpTimeout:   125 * time.Minute,
-		replicaDiscovery: replicaDiscovery,
-	}
-	go store.cleanUpRoutine()
-	return store
-}
-
->>>>>>> 0f30cbcd
 // Start a new async job call in background and return task ID
 func AsyncJobCallEndpoint(c *gin.Context, cfg *Config, taskStore *AsyncTaskStore, jobPath string) {
 	requestId := getRequestTracingId(c.Request, cfg.RequestTracingHeader)
@@ -295,237 +228,7 @@
 	return nil
 }
 
-<<<<<<< HEAD
-// Wait using HTTP Long Polling until task is completed or timeout is reached
-// If task is unrecognized, check it in other Pub replicas and forward the request to the one that has it
-func TaskPollEndpoint(c *gin.Context, cfg *Config, taskStore *AsyncTaskStore) {
-	taskId := c.Param("taskId")
-	requestId := getRequestTracingId(c.Request, cfg.RequestTracingHeader)
-	logger := log.New(log.Ctx{"requestId": requestId})
-	logger.Info("Request: Poll async task", log.Ctx{"method": c.Request.Method, "path": c.Request.URL.Path})
-=======
 // Get status of a task in this local replica instance
-func LocalTaskStatusEndpoint(c *gin.Context, cfg *Config, taskStore *AsyncTaskStore) {
-	taskId := c.Param("taskId")
-	requestId := getRequestTracingId(c.Request, cfg.RequestTracingHeader)
-	logger := log.New(log.Ctx{"requestId": requestId})
-	logger.Info("Request: local async task status", log.Ctx{
-		"method": c.Request.Method,
-		"path":   c.Request.URL.Path,
-	})
->>>>>>> 0f30cbcd
-
-	_, ok := taskStore.GetLocalTask(taskId)
-	if ok {
-		LocalTaskPollEndpoint(c, cfg, taskStore, false)
-	} else {
-		storedTask, err := taskStore.GetStoredTask(taskId)
-
-		if errors.Is(err, ErrAsyncTaskNotFound) {
-			c.JSON(http.StatusNotFound, gin.H{
-				"error":     fmt.Sprintf("Task with id %s not found", taskId),
-				"requestId": getRequestTracingId(c.Request, cfg.RequestTracingHeader),
-			})
-			return
-		}
-
-		if err != nil {
-			respondError(c, cfg, logger, http.StatusInternalServerError,
-				"Failed to check async task in task storage", err, map[string]any{
-					"taskId": taskId,
-				})
-			return
-		}
-
-		replicaAddr := storedTask.PubInstanceAddr
-		if replicaAddr == "" {
-			respondError(c, cfg, logger, http.StatusNotFound,
-				"Task with cannot be located on any replica", nil, map[string]any{
-					"taskId": taskId,
-				})
-			return
-		}
-
-		exists, err := checkTaskExistsInReplica(taskStore, replicaAddr, taskId)
-		if err != nil {
-			respondError(c, cfg, logger, http.StatusInternalServerError,
-				"Failed to check async task in other Pub replica", err, map[string]any{
-					"replicaAddr": replicaAddr,
-					"taskId":      taskId,
-				})
-			return
-		}
-
-		if !exists {
-			respondError(c, cfg, logger, http.StatusNotFound,
-				"Task not found in a replica", nil, map[string]any{
-					"replicaAddr": replicaAddr,
-					"taskId":      taskId,
-				})
-			return
-		}
-
-		forwardTaskPollToReplica(c, cfg, logger, taskStore, replicaAddr, taskId)
-	}
-}
-
-<<<<<<< HEAD
-func TaskStatusEndpoint(c *gin.Context, cfg *Config, taskStore *AsyncTaskStore) {
-=======
-// Get status of an async task in all Pub instances.
-// If a task is not found, check it in other Pub replicas
-func TaskStatusEndpoint(c *gin.Context, cfg *Config, taskStore *AsyncTaskStore) {
-	taskId := c.Param("taskId")
-	requestId := getRequestTracingId(c.Request, cfg.RequestTracingHeader)
-	logger := log.New(log.Ctx{"requestId": requestId})
-	logger.Info("Request: async task status", log.Ctx{"method": c.Request.Method, "path": c.Request.URL.Path})
-
-	taskStore.rwMutex.RLock()
-	task, ok := taskStore.tasks[taskId]
-	taskStore.rwMutex.RUnlock()
-	if ok {
-		c.JSON(http.StatusOK, gin.H{
-			"task_id": task.id,
-			"status":  task.status,
-		})
-
-	} else {
-		if len(taskStore.replicaDiscovery.otherReplicaAddrs) > 0 {
-			logger.Info("Checking unknown task in other replicas", log.Ctx{
-				"taskId":            taskId,
-				"otherReplicaAddrs": taskStore.replicaDiscovery.otherReplicaAddrs,
-			})
-			otherReplicaAddrs := taskStore.replicaDiscovery.otherReplicaAddrs
-			foundStatusCh := make(chan Pair[string, string])
-			for _, replicaAddr := range otherReplicaAddrs {
-				go func(replicaAddr string) {
-					exists, status, err := checkTaskStatusInReplica(taskStore, replicaAddr, taskId)
-					if err != nil {
-						logger.Error("Failed to check task on other Pub replica", log.Ctx{
-							"error":       err,
-							"taskId":      taskId,
-							"replicaAddr": replicaAddr,
-						})
-						foundStatusCh <- Pair[string, string]{replicaAddr, ""}
-					} else if exists {
-						foundStatusCh <- Pair[string, string]{replicaAddr, status}
-					} else {
-						foundStatusCh <- Pair[string, string]{replicaAddr, ""}
-					}
-				}(replicaAddr)
-			}
-			for range otherReplicaAddrs {
-				pair := <-foundStatusCh
-				replicaAddr := pair.First
-				status := pair.Second
-				if status != "" {
-					logger.Debug("Task found in other replica", log.Ctx{
-						"taskId":      taskId,
-						"replicaAddr": replicaAddr,
-					})
-					c.JSON(http.StatusOK, gin.H{
-						"task_id": taskId,
-						"status":  status,
-					})
-					return
-				}
-			}
-		}
-
-		logger.Info("Task not found in any replica", log.Ctx{
-			"taskId":            taskId,
-			"otherReplicaAddrs": taskStore.replicaDiscovery.otherReplicaAddrs,
-		})
-		c.JSON(http.StatusNotFound, gin.H{
-			"error":     fmt.Sprintf("Task with id %s not found", taskId),
-			"requestId": getRequestTracingId(c.Request, cfg.RequestTracingHeader),
-		})
-	}
-}
-
-// Wait using HTTP Long Polling until task is completed or timeout is reached
-// If task is unrecognized, check it in other Pub replicas and forward the request to the one that has it
-func TaskPollEndpoint(c *gin.Context, cfg *Config, taskStore *AsyncTaskStore) {
->>>>>>> 0f30cbcd
-	taskId := c.Param("taskId")
-	requestId := getRequestTracingId(c.Request, cfg.RequestTracingHeader)
-	logger := log.New(log.Ctx{"requestId": requestId})
-	logger.Info("Request: async task status", log.Ctx{"method": c.Request.Method, "path": c.Request.URL.Path})
-
-	task, ok := taskStore.GetLocalTask(taskId)
-	if ok {
-<<<<<<< HEAD
-		c.JSON(http.StatusOK, gin.H{
-			"task_id": task.Id,
-			"status":  task.Status,
-		})
-
-=======
-		LocalTaskPollEndpoint(c, cfg, taskStore, false)
->>>>>>> 0f30cbcd
-	} else {
-		storedTask, err := taskStore.GetStoredTask(taskId)
-
-		if errors.Is(err, ErrAsyncTaskNotFound) {
-			c.JSON(http.StatusNotFound, gin.H{
-				"error":     fmt.Sprintf("Task with id %s not found", taskId),
-				"requestId": getRequestTracingId(c.Request, cfg.RequestTracingHeader),
-			})
-<<<<<<< HEAD
-			return
-		}
-
-		if err != nil {
-			respondError(c, cfg, logger, http.StatusInternalServerError,
-				"Failed to check async task in task storage", err, map[string]any{
-					"taskId": taskId,
-				})
-			return
-		}
-
-		replicaAddr := storedTask.PubInstanceAddr
-		if replicaAddr == "" || replicaAddr == taskStore.replicaDiscovery.MyAddr {
-			respondError(c, cfg, logger, http.StatusNotFound,
-				"Task cannot be located on any replica", nil, map[string]any{
-					"taskId": taskId,
-				})
-			return
-=======
-			otherReplicaAddrs := taskStore.replicaDiscovery.otherReplicaAddrs
-			foundOnReplicas := make(chan string)
-			for _, replicaAddr := range otherReplicaAddrs {
-				go func(replicaAddr string) {
-					exists, _, err := checkTaskStatusInReplica(taskStore, replicaAddr, taskId)
-					if err != nil {
-						logger.Error("Failed to check task on other Pub replica", log.Ctx{
-							"error":       err,
-							"taskId":      taskId,
-							"replicaAddr": replicaAddr,
-						})
-						foundOnReplicas <- ""
-						return
-					}
-					if exists {
-						foundOnReplicas <- replicaAddr
-					} else {
-						foundOnReplicas <- ""
-					}
-				}(replicaAddr)
-			}
-			for range otherReplicaAddrs {
-				replicaAddr := <-foundOnReplicas
-				if replicaAddr != "" {
-					forwardTaskPollToReplica(c, cfg, logger, taskStore, replicaAddr, taskId)
-					return
-				}
-			}
->>>>>>> 0f30cbcd
-		}
-
-		forwardTaskStatusToReplica(c, cfg, logger, taskStore, replicaAddr, taskId)
-	}
-}
-
 func LocalTaskStatusEndpoint(c *gin.Context, cfg *Config, taskStore *AsyncTaskStore) {
 	taskId := c.Param("taskId")
 	requestId := getRequestTracingId(c.Request, cfg.RequestTracingHeader)
@@ -549,15 +252,141 @@
 	}
 }
 
-<<<<<<< HEAD
+// Get status of an async task in all Pub instances.
+// If a task is not found, check it in other Pub replicas
+func TaskStatusEndpoint(c *gin.Context, cfg *Config, taskStore *AsyncTaskStore) {
+	taskId := c.Param("taskId")
+	requestId := getRequestTracingId(c.Request, cfg.RequestTracingHeader)
+	logger := log.New(log.Ctx{"requestId": requestId})
+	logger.Info("Request: async task status", log.Ctx{"method": c.Request.Method, "path": c.Request.URL.Path})
+
+	task, ok := taskStore.GetLocalTask(taskId)
+	if ok {
+		c.JSON(http.StatusOK, gin.H{
+			"task_id": task.Id,
+			"status":  task.Status,
+		})
+
+	} else {
+		storedTask, err := taskStore.GetStoredTask(taskId)
+
+		if errors.Is(err, ErrAsyncTaskNotFound) {
+			c.JSON(http.StatusNotFound, gin.H{
+				"error":     fmt.Sprintf("Task with id %s not found", taskId),
+				"requestId": getRequestTracingId(c.Request, cfg.RequestTracingHeader),
+			})
+			return
+		}
+
+		if err != nil {
+			respondError(c, cfg, logger, http.StatusInternalServerError,
+				"Failed to check async task in task storage", err, map[string]any{
+					"taskId": taskId,
+				})
+			return
+		}
+
+		replicaAddr := storedTask.PubInstanceAddr
+		if replicaAddr == "" || replicaAddr == taskStore.replicaDiscovery.MyAddr {
+			respondError(c, cfg, logger, http.StatusNotFound,
+				"Task cannot be located on any replica", nil, map[string]any{
+					"taskId": taskId,
+				})
+			return
+		}
+
+		exists, status, err := checkTaskStatusInReplica(taskStore, replicaAddr, taskId)
+		if err != nil {
+			respondError(c, cfg, logger, http.StatusNotFound,
+				"Failed to check task on other Pub replica", err, map[string]any{
+					"taskId": taskId,
+					"replicaAddr": replicaAddr,
+				})
+		} else if exists {
+			logger.Debug("Task found in other replica", log.Ctx{
+				"taskId":      taskId,
+				"replicaAddr": replicaAddr,
+			})
+			c.JSON(http.StatusOK, gin.H{
+				"task_id": taskId,
+				"status":  status,
+			})
+		} else {
+			respondError(c, cfg, logger, http.StatusNotFound,
+				"Task doesn't really exist on other Pub replica", err, map[string]any{
+					"taskId": taskId,
+					"replicaAddr": replicaAddr,
+				})
+		}
+
+	}
+}
+
 // Wait using HTTP Long Polling until task is completed or timeout is reached
-// Internal endpoint for communication between Pub replicas
-// Ask single replica for task status without forwarding to other replicas
-=======
+// If task is unrecognized, check it in other Pub replicas and forward the request to the one that has it
+func TaskPollEndpoint(c *gin.Context, cfg *Config, taskStore *AsyncTaskStore) {
+	taskId := c.Param("taskId")
+	requestId := getRequestTracingId(c.Request, cfg.RequestTracingHeader)
+	logger := log.New(log.Ctx{"requestId": requestId})
+	logger.Info("Request: Poll async task", log.Ctx{"method": c.Request.Method, "path": c.Request.URL.Path})
+
+	_, ok := taskStore.GetLocalTask(taskId)
+	if ok {
+		LocalTaskPollEndpoint(c, cfg, taskStore, false)
+	} else {
+		storedTask, err := taskStore.GetStoredTask(taskId)
+
+		if errors.Is(err, ErrAsyncTaskNotFound) {
+			c.JSON(http.StatusNotFound, gin.H{
+				"error":     fmt.Sprintf("Task with id %s not found", taskId),
+				"requestId": getRequestTracingId(c.Request, cfg.RequestTracingHeader),
+			})
+			return
+		}
+
+		if err != nil {
+			respondError(c, cfg, logger, http.StatusInternalServerError,
+				"Failed to check async task in task storage", err, map[string]any{
+					"taskId": taskId,
+				})
+			return
+		}
+
+		replicaAddr := storedTask.PubInstanceAddr
+		if replicaAddr == "" {
+			respondError(c, cfg, logger, http.StatusNotFound,
+				"Task with cannot be located on any replica", nil, map[string]any{
+					"taskId": taskId,
+				})
+			return
+		}
+
+		exists, err := checkTaskExistsInReplica(taskStore, replicaAddr, taskId)
+		if err != nil {
+			respondError(c, cfg, logger, http.StatusInternalServerError,
+				"Failed to check async task in other Pub replica", err, map[string]any{
+					"replicaAddr": replicaAddr,
+					"taskId":      taskId,
+				})
+			return
+		}
+
+		if !exists {
+			respondError(c, cfg, logger, http.StatusNotFound,
+				"Task not found in a replica", nil, map[string]any{
+					"replicaAddr": replicaAddr,
+					"taskId":      taskId,
+				})
+			return
+		}
+
+		forwardTaskPollToReplica(c, cfg, logger, taskStore, replicaAddr, taskId)
+	}
+}
+
 // Wait using HTTP Long Polling until task is completed or timeout is reached.
-// Its an internal endpoint used for communication between Pub replicas.
+// It's an internal endpoint used for communication between Pub replicas.
 // It checks the result locally and does not search in other replicas.
->>>>>>> 0f30cbcd
 func LocalTaskPollEndpoint(c *gin.Context, cfg *Config, taskStore *AsyncTaskStore, accessLog bool) {
 	taskId := c.Param("taskId")
 	requestId := getRequestTracingId(c.Request, cfg.RequestTracingHeader)
@@ -607,19 +436,11 @@
 	}
 }
 
-<<<<<<< HEAD
 func checkTaskExistsInReplica(
 	taskStore *AsyncTaskStore,
 	replicaAddr string,
 	taskId string,
-) (bool, error) {
-=======
-func checkTaskStatusInReplica(
-	taskStore *AsyncTaskStore,
-	replicaAddr string,
-	taskId string,
 ) (bool, string, error) {
->>>>>>> 0f30cbcd
 	url := fmt.Sprintf("http://%s/pub/async/task/%s/status/local", replicaAddr, taskId)
 	req, err := http.NewRequest("GET", url, nil)
 	if err != nil {
@@ -641,57 +462,6 @@
 	} else {
 		return false, "", errors.Errorf("Response error when checking task on other Pub replica: %s", res.Status)
 	}
-}
-
-func forwardTaskStatusToReplica(
-	c *gin.Context,
-	cfg *Config,
-	logger log.Logger,
-	taskStore *AsyncTaskStore,
-	replicaAddr string,
-	taskId string,
-) {
-	logger.Info("Forwarding async task status to other replica", log.Ctx{
-		"taskId":      taskId,
-		"replicaAddr": replicaAddr,
-	})
-<<<<<<< HEAD
-	url := fmt.Sprintf("http://%s/pub/async/task/%s/status/local", replicaAddr, taskId)
-=======
-	url := fmt.Sprintf("http://%s/pub/async/task/%s/poll/local", replicaAddr, taskId)
->>>>>>> 0f30cbcd
-	req, err := http.NewRequest("GET", url, nil)
-	if err != nil {
-		respondError(c, cfg, logger, http.StatusServiceUnavailable,
-			"Failed to make request to Pub replica", err, map[string]any{
-				"taskId": taskId,
-				"url":    url,
-			})
-		return
-	}
-	res, err := taskStore.replicaPollHttpClient.Do(req)
-	if err != nil {
-		respondError(c, cfg, logger, http.StatusNotFound,
-			"Failed to make request to Pub replica", err, map[string]any{
-				"taskId": taskId,
-				"url":    url,
-			})
-		return
-	}
-
-	for k, v := range res.Header {
-		c.Writer.Header()[k] = v
-	}
-	defer res.Body.Close()
-	bodyBytes, err := io.ReadAll(res.Body)
-	if err != nil {
-		respondError(c, cfg, logger, http.StatusServiceUnavailable,
-			"Failed to read response body", err, map[string]any{
-				"taskId": taskId,
-			})
-		return
-	}
-	c.Data(res.StatusCode, res.Header.Get("Content-Type"), bodyBytes)
 }
 
 func forwardTaskPollToReplica(
@@ -798,6 +568,24 @@
 	}
 }
 
+func (s *AsyncTaskStore) cleanUpRoutine() {
+	for {
+		time.Sleep(5 * time.Minute)
+		s.rwMutex.Lock()
+		for taskId, task := range s.tasks {
+			if task.startedAt.Add(s.cleanUpTimeout).Before(time.Now()) {
+				log.Info("Cleaning up obsolete async call task", log.Ctx{
+					"taskId":     task.id,
+					"started_at": task.startedAt,
+				})
+				// TODO task store
+				delete(s.tasks, taskId)
+			}
+		}
+		s.rwMutex.Unlock()
+	}
+}
+
 func respondError(
 	c *gin.Context,
 	cfg *Config,
@@ -826,39 +614,6 @@
 		logCtxMap[k] = v
 		ginCtxMap[k] = v
 	}
-<<<<<<< HEAD
-=======
-}
-
-func respondError(
-	c *gin.Context,
-	cfg *Config,
-	logger log.Logger,
-	statusCode int,
-	errorName string,
-	err error,
-	errorContext map[string]any,
-) {
-	requestId := getRequestTracingId(c.Request, cfg.RequestTracingHeader)
-	logCtxMap := log.Ctx{
-		"error":     err.Error(),
-		"requestId": requestId,
-	}
-	ginCtxMap := gin.H{
-		"error":     errors.Wrap(err, errorName).Error(),
-		"requestId": requestId,
-	}
-	if err == nil {
-		ginCtxMap["error"] = errorName
-	} else {
-		logCtxMap["error"] = err.Error()
-		ginCtxMap["error"] = errors.Wrap(err, errorName).Error()
-	}
-	for k, v := range errorContext {
-		logCtxMap[k] = v
-		ginCtxMap[k] = v
-	}
->>>>>>> 0f30cbcd
 	logger.Error(errorName, logCtxMap)
 	c.JSON(statusCode, ginCtxMap)
 }