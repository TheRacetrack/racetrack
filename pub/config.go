--- conflicted
+++ resolved
@@ -10,13 +10,8 @@
 	ListenPort            string `env:"PUB_PORT" envDefault:"7205"`
 	ForwardToProtocol     string `env:"FORWARD_TO_PROTOCOL" envDefault:"http"`
 	GitVersion            string `env:"GIT_VERSION"`
-<<<<<<< HEAD
 	LifecycleUrl          string `env:"LIFECYCLE_URL" envDefault:"http://127.0.0.1:7202/lifecycle"`
-	AuthRequired          bool   `env:"AUTH_REQUIRED" envDefault:"false"`
-=======
-	LifecycleUrl          string `env:"LIFECYCLE_URL" envDefault:"http://localhost:7202/lifecycle"`
 	AuthRequired          bool   `env:"AUTH_REQUIRED" envDefault:"true"`
->>>>>>> df03b24e
 	AuthDebug             bool   `env:"AUTH_DEBUG" envDefault:"false"`
 	LifecycleToken        string `env:"LIFECYCLE_AUTH_TOKEN"` // Used to authenticate to Lifecycle for User endpoints
 	RequestTracingHeader  string `env:"REQUEST_TRACING_HEADER" envDefault:"X-Request-Tracing-Id"`
