from dataclasses import dataclass
import os
from pathlib import Path
import re
from typing import Dict, List, Optional, Tuple
from urllib.parse import urlparse

from racetrack_client.client_config.alias import resolve_lifecycle_url
from racetrack_client.client_config.auth import get_user_auth
from racetrack_client.client_config.client_config import ClientConfig
from racetrack_client.client_config.io import load_client_config
from racetrack_client.log.logs import get_logger
from racetrack_client.utils.auth import get_auth_request_headers
from racetrack_client.utils.request import parse_response, parse_response_object, parse_response_list, Requests
from racetrack_client.utils.semver import SemanticVersion

logger = get_logger(__name__)


def install_plugin(
    plugin_uri: str,
    lifecycle_url: Optional[str],
    client_config: Optional[ClientConfig] = None,
):
    """Install a plugin to a remote Racetrack server"""
    if client_config is None:
        client_config = load_client_config()
    lifecycle_url = resolve_lifecycle_url(client_config, lifecycle_url)
    user_auth = get_user_auth(client_config, lifecycle_url)

    plugin_filename, plugin_content = _load_plugin_file(plugin_uri)

    logger.info(f'Uploading plugin {plugin_uri} to {lifecycle_url}')
    r = Requests.post(
        f'{lifecycle_url}/api/v1/plugin/upload/{plugin_filename}',
        data=plugin_content,
        headers=get_auth_request_headers(user_auth),
    )
    plugin_manifest = parse_response_object(r, 'Lifecycle response error')
    plugin_name = plugin_manifest.get('name')
    plugin_version = plugin_manifest.get('version')

    logger.info(f'Plugin {plugin_name} {plugin_version} has been installed to {lifecycle_url}')


def uninstall_plugin(
    plugin_name: str,
    plugin_version: str,
    lifecycle_url: Optional[str],
):
    """Uninstall plugin from a remote Racetrack server"""
    client_config = load_client_config()
    lifecycle_url = resolve_lifecycle_url(client_config, lifecycle_url)
    user_auth = get_user_auth(client_config, lifecycle_url)

    logger.info(f'Uninstalling plugin {plugin_name} {plugin_version} from {lifecycle_url}')
    r = Requests.delete(
        f'{lifecycle_url}/api/v1/plugin/{plugin_name}/{plugin_version}',
        headers=get_auth_request_headers(user_auth),
    )
    parse_response(r, 'Lifecycle response error')

    logger.info(f'Plugin {plugin_name} {plugin_version} has been uninstalled from {lifecycle_url}')


def list_installed_plugins(lifecycle_url: Optional[str]) -> None:
    """List plugins installed on a remote Racetrack server"""
    client_config = load_client_config()
    lifecycle_url = resolve_lifecycle_url(client_config, lifecycle_url)
    user_auth = get_user_auth(client_config, lifecycle_url)

    r = Requests.get(
        f'{lifecycle_url}/api/v1/plugin',
        headers=get_auth_request_headers(user_auth),
    )
    plugin_manifests: List[Dict] = parse_response_list(r, 'Lifecycle response error')
    plugin_infos = [f'{p["name"]}=={p["version"]}' for p in plugin_manifests]

    logger.info(f'Plugins currently installed on {lifecycle_url} ({len(plugin_infos)}):')
    for info in plugin_infos:
        print(info)


def list_available_job_types(lifecycle_url: Optional[str]) -> None:
    """List job type versions available on a remote Racetrack server"""
    client_config = load_client_config()
    lifecycle_url = resolve_lifecycle_url(client_config, lifecycle_url)
    user_auth = get_user_auth(client_config, lifecycle_url)

    r = Requests.get(
        f'{lifecycle_url}/api/v1/plugin/job_type/versions',
        headers=get_auth_request_headers(user_auth),
    )
    versions: List[str] = parse_response_list(r, 'Lifecycle response error')

    logger.info(f'Job type versions currently installed on {lifecycle_url} ({len(versions)}):')
    for version in versions:
        print(version)


def _load_plugin_file(plugin_uri: str) -> Tuple[str, bytes]:
    local_file = Path(plugin_uri)
    if local_file.is_file():
        logger.debug(f'{plugin_uri} recognized as a local file')
        file_content = local_file.read_bytes()
        return local_file.name, file_content

    if plugin_uri.startswith('http') and plugin_uri.endswith('.zip'):
        logger.debug(f'{plugin_uri} recognized as a remote HTTP file')
        return download_file(plugin_uri)

    if plugin_uri.startswith('github.com/'):
        if '==' in plugin_uri:
            logger.debug(f'{plugin_uri} recognized as a specific version of a GitHub repository')
            parts = plugin_uri.split('==')
            return _get_github_release(parts[0], parts[1])
        else:
            logger.debug(f'{plugin_uri} recognized as a GitHub repository')
            return _get_latest_github_release(plugin_uri)

    raise ValueError(f'Unknown plugin location: {plugin_uri}')


def download_file(url: str) -> Tuple[str, bytes]:
    logger.info(f'downloading file {url}')
    filename = Path(urlparse(url).path).name
    response = Requests.get(url)
    response.raise_for_status()
    logger.debug(f'file {filename} downloaded ({len(response.content)} bytes)')
    return filename, response.content


@dataclass
class PluginRelease:
    version: str
    download_url: str


def _get_latest_github_release(repo_name: str) -> Tuple[str, bytes]:
    releases = _list_github_releases(repo_name)
    assert releases, f'repository {repo_name} doesn\'t have any valid release'
    latest_release = releases[-1]
    logger.info(f'getting latest version {latest_release.version} from the {repo_name} repository')
    return download_file(latest_release.download_url)


def _get_github_release(repo_name: str, version: str) -> Tuple[str, bytes]:
    releases = _list_github_releases(repo_name)
    assert releases, f'repository {repo_name} doesn\'t have any valid release'
    filtered_releases = [r for r in releases if r.version == version]
    assert filtered_releases, f'repository {repo_name} doesn\'t have a release with version {version}'
    release = filtered_releases[0]
    logger.info(f'getting version {release.version} from the {repo_name} repository')
    return download_file(release.download_url)


def _list_github_releases(repo_name: str) -> List[PluginRelease]:
    match = re.fullmatch(r'github.com/(.+)/(.+)', repo_name)
    assert match, f'can\'t match repo {repo_name} to a pattern'
    gh_user = match.group(1)
    gh_repo = match.group(2)

    headers = {
        'User-Agent': 'request',
        'Accept': 'application/vnd.github+json',
        'X-GitHub-Api-Version': '2022-11-28',
    }
    if github_token := os.environ.get('GITHUB_TOKEN'):
        headers['Authorization'] = f'Bearer {github_token}'

    r = Requests.get(
        f'https://api.github.com/repos/{gh_user}/{gh_repo}/releases',
<<<<<<< HEAD
        headers=headers,
=======
        headers={
            'User-Agent': 'racetrack-client',
            'Accept': 'application/vnd.github+json',
            'X-GitHub-Api-Version': '2022-11-28',
        },
>>>>>>> 6d8c0449
    )

    json_releases = parse_response_list(r, 'GitHub API response')
    releases = []
    for json_release in json_releases:
        version = json_release.get('tag_name')
        if not version:
            version = json_release.get('name')
        zip_assets = [asset['browser_download_url']
                      for asset in json_release['assets']
                      if asset['browser_download_url'].endswith('.zip')]
        if version and zip_assets:
            releases.append(PluginRelease(version, zip_assets[0]))

    releases.sort(key=lambda r: SemanticVersion(r.version))
    return releases<|MERGE_RESOLUTION|>--- conflicted
+++ resolved
@@ -161,7 +161,7 @@
     gh_repo = match.group(2)
 
     headers = {
-        'User-Agent': 'request',
+        'User-Agent': 'racetrack-client',
         'Accept': 'application/vnd.github+json',
         'X-GitHub-Api-Version': '2022-11-28',
     }
@@ -170,15 +170,7 @@
 
     r = Requests.get(
         f'https://api.github.com/repos/{gh_user}/{gh_repo}/releases',
-<<<<<<< HEAD
         headers=headers,
-=======
-        headers={
-            'User-Agent': 'racetrack-client',
-            'Accept': 'application/vnd.github+json',
-            'X-GitHub-Api-Version': '2022-11-28',
-        },
->>>>>>> 6d8c0449
     )
 
     json_releases = parse_response_list(r, 'GitHub API response')
