PyYAML >= 5.4
pydantic >= 1.9, < 2
backoff >= 1.10
<<<<<<< HEAD
python-socketio >= 5.4
pytz >= 2022.2.1
typer[all] >= 0.7.0
=======
python-socketio >= 5.4
>>>>>>> 19766db0
<|MERGE_RESOLUTION|>--- conflicted
+++ resolved
@@ -1,10 +1,5 @@
 PyYAML >= 5.4
 pydantic >= 1.9, < 2
 backoff >= 1.10
-<<<<<<< HEAD
 python-socketio >= 5.4
-pytz >= 2022.2.1
-typer[all] >= 0.7.0
-=======
-python-socketio >= 5.4
->>>>>>> 19766db0
+typer[all] >= 0.7.0