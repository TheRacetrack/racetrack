--- conflicted
+++ resolved
@@ -18,10 +18,6 @@
     # Test if piping input works
     runner = typer.testing.CliRunner()
     result = runner.invoke(cli, ['deploy'], input=invaild_job_yaml_text)
-<<<<<<< HEAD
-    print(str(result.exception))
-=======
->>>>>>> 79860172
     assert result.exit_code != 0, "Command should fail since the manifest is invalid"
     error_message = str(result.exception).lower()
     assert "'str' object has no attribute 'get'" in error_message or "'nonetype' object is not iterable" in error_message, "Unexpected error type"