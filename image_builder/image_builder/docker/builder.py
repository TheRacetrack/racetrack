--- conflicted
+++ resolved
@@ -44,11 +44,8 @@
         _wait_for_docker_engine_ready()
 
         job_type: JobType = load_job_type(plugin_engine, manifest.get_jobtype())
-<<<<<<< HEAD
         validate_jobtype_manifest(job_type, manifest, plugin_engine)
 
-=======
->>>>>>> f85282f2
         metric_labels = {
             'job_name': manifest.name,
             'job_version': manifest.version,
@@ -103,10 +100,7 @@
 
     base_image: str = ''  # Base images are deprecated, to be removed
     if job_type.base_image_paths and job_type.base_image_paths[image_index] is not None:
-<<<<<<< HEAD
-=======
         logger.warning('Using deprecated base images. Please use a single job template instead.')
->>>>>>> f85282f2
         with wrap_context(f'building base image {progress}'):
             base_image = _build_base_image(config, job_type, image_index, deployment_id)
 
