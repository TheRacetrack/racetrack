# Changelog
All **user-facing**, notable changes will be documented in this file.

The format is based on [Keep a Changelog](https://keepachangelog.com/en/1.0.0/),
and this project adheres to [Semantic Versioning](https://semver.org/spec/v2.0.0.html).

## [Unreleased]
<<<<<<< HEAD
### Changed
- Upgraded third-party dependencies.
- Enhanced the proxying of requests from Dashboard to Lifecycle
  in order to display detailed errors on the Dashboard
  ([#540](https://github.com/TheRacetrack/racetrack/issues/540))

### Fixed
- Fixed Duplicate Prepared Statement in psycopg connector
  ([#536](https://github.com/TheRacetrack/racetrack/issues/536))
=======
### Added
- Internal calls of Pub service are cached for a short configurable time of 1-10 minutes.
  This improves performance and robustness in case of Lifecycle, network or database issues.
  ([#213](https://github.com/TheRacetrack/racetrack/issues/213))
>>>>>>> b34bf40b

## [2.33.0] - 2024-10-01
### Changed
- Most database operations are now handled by the new database access layer, making direct SQL queries.
  It has a configurable connection pool that reduces the number of open connections.
  ([#480](https://github.com/TheRacetrack/racetrack/issues/480))
- Maintenance mode now also prohibits making calls to the Jobs.
  If turned on, it responds with "503 Service Unavailable".
  ([#517](https://github.com/TheRacetrack/racetrack/issues/517))
- Job's secrets are mounted when building the image. This hides the secret
  environment variables, so they can't be accessed after the build.
  ([#474](https://github.com/TheRacetrack/racetrack/issues/474))

### Removed
- Support for OpenTelemetry exporters has been dropped.

### Fixed
- Fixed deployment error about missing warnings.
  ([#523](https://github.com/TheRacetrack/racetrack/issues/523))
- Added informative error about crash during Job initialization.
  ([#469](https://github.com/TheRacetrack/racetrack/issues/469))
- Resolved compatibility issues with the Racetrack client
  for Python 3.8 related to unsupported typing operands.
  ([#527](https://github.com/TheRacetrack/racetrack/issues/527))

## [2.32.1] - 2024-08-26
### Added
- `sslmode` and `sslrootcert` is supported in database connector for PostgreSQL
  ([#509](https://github.com/TheRacetrack/racetrack/issues/509))
- Deprecated fields in the manifest trigger a warning.
  ([#482](https://github.com/TheRacetrack/racetrack/issues/482))

### Changed
- "404 Not Found" responses are treated as errors in Async Job calls.
  ([#508](https://github.com/TheRacetrack/racetrack/issues/508))
- Attempting to install multiple versions of the same infrastructure plugin causes an error.
  ([#489](https://github.com/TheRacetrack/racetrack/issues/489))

## [2.32.0] - 2024-08-19
### Added
- A new tab "External Consumers" has been added to the Dashboard.
  It allows to browse, read auth token and create a new ESC.
  The tab is only available for administrator users.
  ([#484](https://github.com/TheRacetrack/racetrack/issues/484))
- "External Consumers" can have multiple auth tokens to facilitate the process of rotating tokens.
  Tokens can be created and revoked from the Dashboard.
  Dashboard keeps track of the date when each token was in-use last time.
  ([#487](https://github.com/TheRacetrack/racetrack/issues/487))

### Changed
- Reconciliation loop is now turned off by default. It can be enabled in configuration, if needed.
  Instead, reconciliation can be triggered manually through the Dashboard, at Administration tab.
  ([#497](https://github.com/TheRacetrack/racetrack/issues/497))
- Jobs are no longer deleted on unsuccessful, retried deployment.
  ([#491](https://github.com/TheRacetrack/racetrack/issues/491))
- Pub's metrics has been revised to detect overloaded jobs easier.
  ([#493](https://github.com/TheRacetrack/racetrack/issues/493))

### Fixed
- Download button works on Kubernetes clusters.
  ([#490](https://github.com/TheRacetrack/racetrack/issues/490))

## [2.31.0] - 2024-07-09
### Added
- Lifecycle now provides more metrics to monitor its health.
  In particular, it tracks the number of established database connections
  and the duration of fetching Job data from the database.
  To improve logging, Lifecycle now displays more details about cancelled requests.
  ([#472](https://github.com/TheRacetrack/racetrack/issues/472))
- Support deployment warnings, such as [#452](https://github.com/TheRacetrack/racetrack/issues/452).
  Internal racetrack components can now send "log" warnings for a deployment.
  ([#473](https://github.com/TheRacetrack/racetrack/issues/473))

### Changed
- The Pub-Lifecycle client now has a timeout of 30 seconds.
- The HTTP thread pool of Lifecycle has been increased to 60 threads.
  This setting is configurable through the config file.

### Fixed
- Fix portfolio UI sorting bug.
  ([#479](https://github.com/TheRacetrack/racetrack/issues/479))

## [2.30.0] - 2024-06-10
### Added
- Submitted manifest YAML is compared with the one in the job's repository.
  In case of incosistencies, the deployment is aborted.
  This only happens if the optional setting `verify_manifest_consistency` is turned on in the Image Builder.
  ([#452](https://github.com/TheRacetrack/racetrack/issues/452))
- Infrastructure plugins can now provide its own statistics for every job.
  These key-value statistics are displayed in Job details on a Dashboard.
  ([#77](https://github.com/TheRacetrack/racetrack/issues/77))
- Plugins added to racetrack can now be downloaded via the CLI or the admin interface.
  ([#451](https://github.com/TheRacetrack/racetrack/issues/451))

### Changed
- The `job_types` method's format for plugins has been changed
  to support providing Dockerfiles directly by the Jobs.
  See [Developing plugins guide](./development/developing-plugins.md#job_types).
  Previous format is still supported for backward compatibility.
  ([#470](https://github.com/TheRacetrack/racetrack/issues/470))

## [2.29.3] - 2024-05-21
### Added
- Racetrack is compatible with Python 3.12
  ([#463](https://github.com/TheRacetrack/racetrack/issues/463))

### Changed
- "Connection refused" error is now retriable in async job calls (will be retried automatically).
  ([#459](https://github.com/TheRacetrack/racetrack/issues/459))

### Fixed
- Long deployments (over 20 minutes) no longer get stuck in the final stage.
  ([#448](https://github.com/TheRacetrack/racetrack/issues/448))

## [2.29.2] - 2024-04-30
### Fixed
- Fixed overwriting STARTING job status in a sync loop.
  ([#457](https://github.com/TheRacetrack/racetrack/issues/457))

## [2.29.1] - 2024-04-26
### Fixed
- Fixed typing error in racetrack CLI.
  ([#455](https://github.com/TheRacetrack/racetrack/issues/455))

## [2.29.0] - 2024-04-25
### Added
- Image builder keeps track of the duration of each phase of image building in its metrics,
  including: `preparing job type builder`, `fetching the source code`, `building image`
  and `pushing image` phases.
  ([#453](https://github.com/TheRacetrack/racetrack/issues/453))

### Changed
- When building a Job, Racetrack only fetches a single commit from the selected branch in the
  repository containing the Job's source code. The image builder also performs "clone" and
  "checkout" in a single step. Downloading fewer data makes the build process faster.
  ([#446](https://github.com/TheRacetrack/racetrack/issues/446))
- `.git` folder is excluded from the job image when copying the source code.

### Fixed
- Fixed race condition bug in Async job calls.
  ([#449](https://github.com/TheRacetrack/racetrack/issues/449))

## [2.28.0] - 2024-04-16
### Added
- Status of an async job call can be checked at endpoint: `/pub/async/task/{ID}/status`.
  See [Asynchronous calls to jobs](./user/async-job-calls.md) guide for more details.
  ([#434](https://github.com/TheRacetrack/racetrack/issues/434))
- Maximum number of concurrent requests can be limited by `max_concurrency` field in a manifest:
  ```yaml
  jobtype_extra:
    max_concurrency: 1
  ```
  By default, concurrent requests are unlimited. Setting `max_concurrency` to `1` will make the job
  process requests one by one. Overdue requests will be queued and processed in order.

  Having such concurrency limits may cause some requests to wait in a queue.
  If an average throughput is higher than the job can handle, the queue will grow indefinitely.
  To prevent that, you can also set `jobtype_extra.max_concurrency_queue` to limit the queue size.
  When the queue is full, the job will return `429 Too Many Requests` status code.

  See the [Python job type reference](https://github.com/TheRacetrack/plugin-python-job-type/blob/master/docs/job_python3.md)
- Docker command can be overwritten when running job locally.
  Check out `racetrack run-local --help`.
  ([#431](https://github.com/TheRacetrack/racetrack/issues/431))
- New flag in Racetrack CLI to avoid using cache when building the job's image:
  `racetrack deploy --no-cache`
  ([#430](https://github.com/TheRacetrack/racetrack/issues/430))
- Manifest input can be piped into the Racetrack CLI to deploy a job.
  ([#240](https://github.com/TheRacetrack/racetrack/issues/240))

### Changed
- Asynchronous job calls are now resilient to restarts by automatically retrying the requests,
  The restart could be either due to an upgrade in Racetrack services
  or a job crash (like an Out of Memory kill).
  Regardless of the reason, the job call will keep retrying
  until it hits the maximum number of attempts.
  Async job calls are stored in a database for a short period.
  ([#424](https://github.com/TheRacetrack/racetrack/issues/424))
- If an error occurs while deploying a job to an infrastructure,
  the unsuccessful deployment is rolled back to clean up the mess.
  The timeout for intializing a job in the cluster (waiting until it's alive) has been increased to 15 minutes.
  ([#436](https://github.com/TheRacetrack/racetrack/issues/436))
- A new status `STARTING` has been introduced for a Job that is still initialising.
  This way, the `ERROR` state is reserved solely for the unexpected problems
  that arise after a job has been successfully initialised.
  It is possible to distinguish whether a job has ever run successfully.
  Thanks to this, version aliases, such as `latest` or wildcards, won't redirect to starting Jobs that are not yet ready.
  ([#437](https://github.com/TheRacetrack/racetrack/issues/437))

### Fixed
- FastAPI dependency has been upgraded to solve memory leaks.
  ([#442](https://github.com/TheRacetrack/racetrack/issues/442))
- Fixed nullable extra_vars in racetrack CLI.
  ([#440](https://github.com/TheRacetrack/racetrack/issues/440))

## [2.27.0] - 2024-03-04
### Added
- Job type plugins can validate their part of the manifest.
  See `validate_job_manifest` hook in [Developing plugins](./development/developing-plugins.md#supported-hooks)
- Structured logging can be enabled by setting `LOG_STRUCTURED` environment variable to `true`.
  This will cause Racetrack services to produce logs in a JSON format.
  The default logging formatter can also be changed by jobs.
  For more details, refer to the documentation of the specifc job type plugin.
  Take a look at the [python-logging-format sample](../sample/python-logging-format/entrypoint.py)
  to see how to configure your own logging formatter in jobs.
- Introduced asynchronous calls to jobs. This feature lets you avoid timeouts on very long requests
  by switching to a two-step process: request a task and then check on the result.
  See [Asynchronous calls to jobs](./user/async-job-calls.md) guide for more details.

### Changed
- `pydantic` package has been upgraded to version 2 to prevent from conflicts with other up-to-date packages.
  `pydantic` is one of the dependencies of the `racetrack-client` package.

## [2.26.0] - 2024-01-24
### Changed
- Job type plugins can now build job images from a single Dockerfile.
  Base Dockerfile has been merged with a job template.
  It gives more flexibility by allowing to parameterize
  all build commands of a base image with a user-defined configuration.
  See [Developing plugins](./development/developing-plugins.md#supported-hooks)
  and [Job type plugins](./development/plugins-job-types.md) documents.
  Old style is still supported to keep backwards compatibility.
  ([#403](https://github.com/TheRacetrack/racetrack/issues/403))

## [2.25.0] - 2024-01-16
### Added
- *Administration* tab in Dashboard shows number of jobs using the particular job type or infrastructure.
  This helps to indicate which job types are actually in use and which can be deleted.
  It also shows which job types and infrastructures are provided by which plugins in a tree view.
  ([#392](https://github.com/TheRacetrack/racetrack/issues/392))
-   *Activity* tab on Dashboard tracks more kinds of events:

    - Plugin installed
    - Plugin uninstalled
    - Deployment attempt failed
    - Job moved (to other infrastructure)

    ([#382](https://github.com/TheRacetrack/racetrack/issues/382))

### Changed
- Dashboard's "Audit Log" tab is now called "Activity".

### Fixed
- Dashboard's auto-update feature works with multiple Lifecycle replicas.
  Live updates can now be enabled on the jobs list. It is turned off by default.
  ([#317](https://github.com/TheRacetrack/racetrack/issues/317))

## [2.24.0] - 2023-12-14
### Added
- `racetrack plugin bundle` command has `--out-filename` parameter that allows you
  to overwrite the filename of the output ZIP file.
  ([#391](https://github.com/TheRacetrack/racetrack/issues/391))

### Changed
- Infrastructure targets can now mount secret vars to a job regardless of environment variables.
  Secret variables are passed as a separate argument, they're no longer mixed with regular env vars.
  Infrastructure plugins should be updated accordingly due to interface change.
  Specifically, `deploy_job` function of `JobDeployer` class now has
  a new argument `runtime_secret_vars: Dict[str, str]` with secret env vars for a job.
  See [Supported hooks](./development/developing-plugins.md#supported-hooks).
  ([#394](https://github.com/TheRacetrack/racetrack/issues/394))

## [2.23.0] - 2023-12-04
### Added
- A command `racetrack get remote -q` (with flag `-q` or `--quiet`)
  prints only the current address of Lifecycle (without other logs), which makes it usable for scripts.
  Likewise, a command `racetrack get pub -q` (with flag `-q` or `--quiet`)
  prints the current address of Pub service.
  "Quiet" mode is automatically applied when not in a TTY.
- Racetrack can be turned into a Maintenance mode.
  During that time, users are unable to make changes.
  Therefore, deploying, deleting and moving jobs is disabled.
  See [how to enable maintenance mode](./admin.md#maintenance-mode)
  ([#370](https://github.com/TheRacetrack/racetrack/issues/370))
- A job can be deployed through the Dashboard.
  To submit a job manifest, go to the *"Deployments"* tab and then *"Deploy a new job"* .
  Note that secret variables are not supported in this manner; instead, use the command line client.
  ([#306](https://github.com/TheRacetrack/racetrack/issues/306))
- A new tab called *"Deployments"* displays a list of recent deployment attempts.
  After selecting one, you may view deployment data such as status, failure cause, duration, and so on.
  In case of trouble with deployment, you can share this link with a support team.

### Fixed
- Fixed checking job condition in case of a missing `Content-Type` header of job's live endpoint.
  [#376](https://github.com/TheRacetrack/racetrack/issues/376)
- Word wrapping applied to job logs in Dashboard.
  [#372](https://github.com/TheRacetrack/racetrack/issues/372)
- SIGTERM signal triggers graceful shutdown.
  [#379](https://github.com/TheRacetrack/racetrack/issues/379)

## [2.22.0] - 2023-11-07
### Added
-   Manifest values can be overriden with key-value pairs coming from a command line.
    It doesn't modify actual file, but its one-time, in-memory version before submitting it.
    Racetrack client has `--extra-vars KEY=VALUE` parameter (or `-e` in short)
    that overwrites values found in YAML manifest.

    - `KEY` is the name of field and it can contain dots to refer to a nested field, for example `git.branch=master`.
    - `VALUE` can be any YAML or JSON object.

    Extra vars parameters can be used multiple times in one command.
    Example: `racetrack deploy -e secret_runtime_env_file=.env.local -e git.branch=$(git rev-parse --abbrev-ref HEAD)`
    It makes CLI commands more script-friendly, so you can overwrite manifest without tracking changes in job.yaml file.
    Tip: Use `racetrack validate` command beforehand to make sure your final manifest is what you expected.
    ([#340](https://github.com/TheRacetrack/racetrack/issues/340))

- You can install Racetrack to a standalone host (e.g. EC2 host or fresh VM instance)
  using the installer script that runs it on the Docker Engine infrastructure.
  ([#308](https://github.com/TheRacetrack/racetrack/issues/308))

- Command `racetrack get auth-token` prints out current auth token.
  It can be used in CLI scripts: `curl -H "X-Racetrack-Auth: $(racetrack get auth-token)"`
  ([#357](https://github.com/TheRacetrack/racetrack/issues/357))
- Command `racetrack login --username <username>` allows you to log in with your username and password
  (entered into the standard input) and saves the auth token without having to visit the Dashboard page.

### Fixed
- Manifest is validated after updating it on Dashboard.
  Changing primary keys (name or value) is forbidden.
  ([#293](https://github.com/TheRacetrack/racetrack/issues/293))
- Fixed reviving a dead job after deleting it.
  ([#366](https://github.com/TheRacetrack/racetrack/issues/366))

## [2.21.0] - 2023-10-16
### Added
-   Pub can now be turned into a remote gateway mode.
    It allows to distribute services between clusters as 2 (or more) separate infrastructures:

    - main hub - hosting core Racetrack services: Lifecycle, image-builder, Dashboard, main Pub
    - remote jobs - infrastructure hosting jobs and remote Pub gateway that protects jobs from unauthorized access.

    It can cooperate with the following infrastructure plugins:

    - [remote Kubernetes plugin](https://github.com/TheRacetrack/plugin-remote-kubernetes)
    - [remote docker plugin](https://github.com/TheRacetrack/plugin-remote-docker)

- New administrative endpoint for cleaning up plugins mess.
  ([#331](https://github.com/TheRacetrack/racetrack/issues/331))

### Changed
- Streaming live logs of a job can now work with multiple infrastructures.
  Logs streamer interface has been redesigned so infrastructure plugins has to be updated accordingly.
- Prometheus, Grafana and PostgreSQL have been upgraded.

### Fixed
- Database connection is checked in background to avoid blocking metrics endpoint.
  It reduced number of open database connections.
  ([#318](https://github.com/TheRacetrack/racetrack/issues/318))
- Faulty plugins can be deleted.

## [2.20.0] - 2023-09-27
### Added
- Lifecycle has more metrics and Grafana panels for monitoring:
  number of requests, websocket clients, server errors, open connections and active threads.
- Improved error handling and logging in Lifecycle.

### Fixed
- Fixed metrics endpoint, which was making Lifecycle unresponsive to liveness probes
  in case of database connection errors.
  ([#314](https://github.com/TheRacetrack/racetrack/issues/314))
- Fixed TypeError in racetrack client on Python 3.8
  ([#320](https://github.com/TheRacetrack/racetrack/issues/320))

### Removed
- Auto-Update feature has been disabled temporarily due to generating too many requests on multiple replicas.

## [2.19.0] - 2023-09-04
### Added
- Plugin's manifest can declare its category, which makes the label to be displayed on the plugins list.
  Category is a kind of the plugin and can be either "job-type", "infrastructure" or "core".
- If you don't want the plugin to be loaded by Racetrack's Lifecycle or Image-builder (due to missing imports),
  you can enable it selectively for particular components.
  Declare `components` field in a `plugin-manifest.yaml` and add 'lifecycle' or 'image-builder' to the list.
  See [Developing plugins](./development/developing-plugins.md#create-a-plugin-manifest).
  ([#291](https://github.com/TheRacetrack/racetrack/issues/291))
- Plugins can implement `run_action` method for calling a supplementary action with an endpoint.
  It can be used for debugging purposes or to extend plugin's functionality that is not covered by a plugin interface.

### Changed
- Installation to non-local cluster is done by utility script
  that automatically generates resources and unique passwords for your setup.
  ([#298](https://github.com/TheRacetrack/racetrack/issues/298))

### Fixed
- Fixed `racetrack run-local` command.
  ([#312](https://github.com/TheRacetrack/racetrack/issues/312))
- Improved finalizing database connections.
  ([#295](https://github.com/TheRacetrack/racetrack/issues/295))

## [2.18.0] - 2023-08-04
### Added
- Job types can read the manifest file from the job's directory.
  It might be useful to configure the home page of a job
  ([see example](https://github.com/TheRacetrack/plugin-python-job-type/blob/5625a2b892704da3a935df0049c5b9a0fc49870d/docs/job_python3.md#home-page)).
- Racetrack-client has new flag `--replace` available when uploading a plugin:
  `racetrack plugin install <file.zip> --replace`.
  It will delete the existing versions (with the same name) on uploading a new one.
  Accordingly, there is a checkbox on the Dashboard's *Administration* tab for replacing a plugin on upload.
  By default, uploading a new plugin doesn't replace the older versions.
  ([#270](https://github.com/TheRacetrack/racetrack/issues/270))

### Changed
- When a job is built from local files (with `--build-context=local`),
  files matching `.gitignore` are excluded.
  ([#281](https://github.com/TheRacetrack/racetrack/issues/281))

## [2.17.0] - 2023-07-17
### Added
- When a job is running a deprecated job type version (due to being no longer available),
  there is a notice displayed on a dashboard - "info" icon in a jobs tree
  and a "Notice" field after selecting a job.
  ([#269](https://github.com/TheRacetrack/racetrack/issues/269))

### Fixed
- Missing schema.json is now distributed in PyPI packages.
  ([#283](https://github.com/TheRacetrack/racetrack/issues/283))
- Corrected aggregated metrics on Grafana Dashboards.
  ([#273](https://github.com/TheRacetrack/racetrack/issues/273))
- Fixed reloading local modules by plugins.
  ([#275](https://github.com/TheRacetrack/racetrack/issues/275))

## [2.16.1] - 2023-06-19
### Changed
- Dashboard displays original YAML for the job's manifest.
  ([#262](https://github.com/TheRacetrack/racetrack/issues/262))
- Dashboard now renders a table on the portfolio tab with QTable rather than TableFilter,
  which occasionally seemed to have rendering issues.
  Plus, it's more consistent with the current UI styling.
  ([#258](https://github.com/TheRacetrack/racetrack/issues/258))

### Fixed
- Dashboard redirects to login page when session expires.
  ([#266](https://github.com/TheRacetrack/racetrack/issues/266))

## [2.16.0] - 2023-06-05
### Added
- Jobs tree on the Dashboard is refreshed in real time as soon as someone else's change is detected.
  You can turn it off on the "Jobs" page by clicking "3 dots menu", "Auto-update" toggle.
  ([#239](https://github.com/TheRacetrack/racetrack/issues/239))

### Changed
- Chain calls to the jobs should be made by importing a dedicated function
  from a library provided by the job type plugin.
  This will keep the chain call function always up-to-date with the Racetrack version.
  See the [example](https://github.com/TheRacetrack/plugin-python-job-type/blob/29f9ecc04b182072f3549c82923e252728bd7b61/sample/python-chain/entrypoint.py#LL9C19-L9C83).
  ([#20](https://github.com/TheRacetrack/plugin-python-job-type/issues/20))

## [2.15.0] - 2023-05-26
### Changed
- The name of the caller is recorded in the internal logs,
  giving the ability to track down who made the request based on its ID.
  Job types can also retrieve that information by extracting it from an HTTP header.
  See the [python-job-type docs](https://github.com/TheRacetrack/plugin-python-job-type/blob/master/docs/job_python3.md#caller-name)
  and [a job](https://github.com/TheRacetrack/racetrack/blob/master/sample/python-logger/job.yaml#LL14C1-L15C26) for example.
  ([#246](https://github.com/TheRacetrack/racetrack/issues/246))
- racetrack-client shows more details in case of an HTTP error.
  ([#245](https://github.com/TheRacetrack/racetrack/issues/245))
- `golang`, `python`, and `wrapper_properties` fields are deprecated in Manifest schema,
  use `jobtype_extra` instead. This is backwards compatible.
  ([#231](https://github.com/TheRacetrack/racetrack/issues/231))
- Editing the manifest online triggers a redeployment of the job, keeping manifest up-to-date with running job.
  ([#250](https://github.com/TheRacetrack/racetrack/issues/250))

## [2.14.0] - 2023-05-18
### Added
- Dashboard links to job-related Grafana dashobards.
  [issue #206](https://github.com/TheRacetrack/racetrack/issues/206)
- Manifest of a job can be edited online on the Dashboard after selecting a job.
  Keep in mind that your online changes can be overwritten by the next deployment,
  if you didn't reflect these temporary changes in git after all.
  [issue #217](https://github.com/TheRacetrack/racetrack/issues/217)

### Changed
- Minor UI improvements and styling for Dashboard, including:
  - Sorting jobs by status (starting from faulty ones)
  - Jobs ordering is persisted in local storage
  - Spinner indicators during loading the data
  - Status indicator (green/red/yellow) and number of jobs on a jobs tree
  - Panel takes up the whole space available - no white bars on the sides
  - Jobs tree has its own scrollbar
  - "10 seconds ago" labels are refreshed over time.

### Fixed
- Tree of jobs is refreshed after deleting a job.
  [issue #211](https://github.com/TheRacetrack/racetrack/issues/211)

## [2.13.0] - 2023-05-10
### Added
- "Jobs" tab now shows the tree of jobs grouped by the family name.
  Jobs tree can be filtered by name, version, owner, job type version or infrastructure target.
  [issue #212](https://github.com/TheRacetrack/racetrack/issues/212)

### Changed
- Dashboard UI has been revamped and turned into Single Page Application
  using modern front-end frameworks, which made it more smooth and responsive.
  [issue #212](https://github.com/TheRacetrack/racetrack/issues/212)

## [2.12.1] - 2023-04-21
### Changed
- Racetrack client returns non-zero exit code in case of error.
  [issue #224](https://github.com/TheRacetrack/racetrack/issues/224)
- Dashboard is more responsive in case of a database malfunction (shows error rather than hanging indefinitely),
  since Postgres is no longer its hard dependency.

## [2.12.0] - 2023-03-29
### Added
- New column in the *list* command of the Racetrack client displays a job type.
  Try it out by running `racetrack list -c job_type`.
  [issue #207](https://github.com/TheRacetrack/racetrack/issues/207)
- New command `racetrack call NAME ENDPOINT PAYLOAD [--version VERSION] [--remote REMOTE] [--curl]`
  allows you to call an endpoint of a job.
  Provide the name of the job and the payload of the request in JSON or YAML format,
  for example `racetrack call adder /api/v1/perform '{"numbers": [40,2]}'`.
  Use `--curl` flag, if you want to generate a curl query instead of calling the job.
  Check out `racetrack call --help` for more details.
  [issue #146](https://github.com/TheRacetrack/racetrack/issues/146)
- Name of the job can be autocompleted by hitting `Tab` while typing a CLI command.
  Remember to run `racetrack --install-completion` beforehand.
  Under the hood, it fetches the available jobs from the current remote.

### Changed
- The *list* command of the Racetrack client drops the fancy formatting and *INFO*/*DEBUG* logs
  when being piped into another command (ie. not connected to a terminal/tty device). Try `racetrack list | cat`.
  [issue #207](https://github.com/TheRacetrack/racetrack/issues/207)

### Fixed
- Performance of PUB component has been improved
  by reducing number of requests made to the Lifecycle and to the database.
  [issue #155](https://github.com/TheRacetrack/racetrack/issues/155)
- Fixed saving plugin's config.
  [issue #218](https://github.com/TheRacetrack/racetrack/issues/218)
- Racetrack's cookie can work even on non-HTTPS deployments.
  [issue #225](https://github.com/TheRacetrack/racetrack/issues/225)

## [2.11.0] - 2023-03-17
### Added
- When specifying a job type version, wildcards can be used.
  For instance, `mllab:1.3.*-3.9-bullseye` to subscribe for the latest patches
  or `mllab:1.*.*-3.9-bullseye` if you feel more adventurous.
  The job could be upgraded without committing to manifest then.
  It's the extension of the existing `latest` tag, but it now supports multiple job type variants.
  Note: The release of a new job type version has no effect on existing jobs until they are redeployed.
  [issue #183](https://github.com/TheRacetrack/racetrack/issues/183)

### Changed
- *Portfolio* tab on Dashboard shows the exact version of a job type,
  even if its manifest specifies a wildcard version or "latest".
  [issue #203](https://github.com/TheRacetrack/racetrack/issues/203)

### Fixed
- Fixed opening a job after regenerating the token.
  [issue #200](https://github.com/TheRacetrack/racetrack/issues/200)
- Fixed CSRF Trusted Origins protection.
  [issue #197](https://github.com/TheRacetrack/racetrack/issues/197)

## [2.10.1] - 2023-03-10
### Added
- Grafana's "Lifecycle" dashboard now includes
  a new panel that tracks the number of jobs with the particular status.

### Changed
- "Orhpaned" jobs are no longer adopted by Racetrack.
  This was causing spurious "Lost" status after all.
  [issue #163](https://github.com/TheRacetrack/racetrack/issues/163),
  [issue #134](https://github.com/TheRacetrack/racetrack/issues/134)
- Third-party dependencies have been upgraded.

### Fixed
- Regenerating a user token via the button on your profile now no longer requires a refresh.
  [issue #188](https://github.com/TheRacetrack/racetrack/issues/188)

## [2.10.0] - 2023-03-03
### Added
- Deletion pop-up contains the name of the job to confirm that you're about to delete the right one.
  [issue #176](https://github.com/TheRacetrack/racetrack/issues/176)
- Button added to the profile page that lets you regenerate your authentication token.
  [issue #139](https://github.com/TheRacetrack/racetrack/issues/139)

### Changed
- Racetrack client keeps the local config file `~/.racetrack/config.yaml` with mode `600`
  (not readable by others) and warns you if this file has insecure permissions
  since it may contain credentials.
  [issue #179](https://github.com/TheRacetrack/racetrack/issues/179)

## [2.9.1] - 2023-02-20
### Changed
- *Fatman* has been renamed to *Job* in all database tables, columns and values.
  For instance, scope `call_fatman` is now `call_job`.
  [issue #162](https://github.com/TheRacetrack/racetrack/issues/162)

## [2.9.0] - 2023-02-14
### Added
- Deployment phases, shown by a racetrack client, are more granular,
  including image building steps.
  [issue #145](https://github.com/TheRacetrack/racetrack/issues/145)
- Racetrack comes with standalone Prometheus and Grafana.
  It contains dedicated dashboards for monitoring the jobs and internal services.
  [issue #144](https://github.com/TheRacetrack/racetrack/issues/144)
- Database connection is being monitored closely by Lifecycle and displayed on a Grafana dashboard.
  [issue #165](https://github.com/TheRacetrack/racetrack/issues/165)

### Changed
- *Fatman* is renamed to *Job*.
  `fatman.yaml` is thus deprecated in favour of `job.yaml` file name.
  Although the endpoint for calling the Job has changed to `/pub/job/NAME/VERSION/PATH`,
  the old endpoint `/pub/fatman/NAME/VERSION/PATH` is still supported for backward compatibility.
  [issue #136](https://github.com/TheRacetrack/racetrack/issues/136)

## [2.8.1] - 2023-01-27
### Changed
- Set `User-agent` header in all CLI requests to circumvent silly Cloudflare's protection.

## [2.8.0] - 2023-01-26
### Added
- A job can be moved from one infrastructure target to another by using a new CLI command.
  Check out `racetrack move --help`.
- A new command `racetrack list` allows to fetch the list of all deployed fatmen with the selected columns.
  See `racetrack list --help` for more details.

### Changed
- Syntax of Racetrack client has been rearranged.
  Check out `racetrack --help` for more details.
  Notable changes:

  - Racetrack URL is now called "remote" and it can be explicitly set with an optional parameter
    `--remote alias` in most of the commands. "Remote" can be a direct URL or an alias.
  - The current remote can be set once with `racetrack set remote ALIAS_OR_URL`
    and then you can omit `--remote` parameter in the next commands like `racetrack list`.
    Check your current remote with `racetrack get remote`.
  - Although `racetrack deploy [WORKDIR] [REMOTE]` syntax is still supported,
    it's deprecated now and `racetrack deploy [WORKDIR] [--remote REMOTE]` should be used instead.
  - Automatic completion can be activated by running `racetrack --install-completion`.
    Then, you'll see relevant prompts after hitting `Tab`.
  - To show the runtime logs, use `racetrack logs NAME [--version VERSION] [--remote REMOTE]`.
    No need to pass workdir with a manifest file any longer.
  - To show the build logs, use `racetrack build-logs NAME [--version VERSION] [--remote REMOTE]`.
    No need to pass workdir with a manifest file any longer.
  - To delete a job, use new syntax: `racetrack delete NAME --version VERSION [--remote REMOTE]` -
    job name and version is now required.
    No need to pass workdir with a manifest file any longer.
  - `racetrack plugin install PLUGIN_URI [--remote REMOTE]` -
    "remote" is now an optional parameter instead of a required argument.
  - To set up an alias for Racetrack's remote URL, use `racetrack set alias ALIAS RACETRACK_URL`
    (former `racetrack config alias set`).
  - To set read-access credentials for a git repository,
    use `racetrack set credentials REPO_URL USERNAME TOKEN_PASSWORD`
    (former `racetrack config credentials set`).
  - To save user's Racetrack Auth Token for Racetrack server,
    use `racetrack login USER_TOKEN [--remote REMOTE]`
    (former `racetrack login RACETRACK_URL USER_TOKEN`).
  - `racetrack logout [--remote REMOTE]`
    (former `racetrack logout RACETRACK_URL`).

- In case of problems with reaching the Job,
  PUB shows the error page (JSON with the meaningful reason), instead of a white page of death.
- The "Open" button gets deactivated on the Dashboard for jobs that are not *Running*.

## [2.7.0] - 2023-01-05
### Added
- Every plugin can have its own configuration, stored in a YAML file.
  After uploading the plugin, the configuration can be edited on Dashboard's *Administration* tab,
  with a *Edit Config* button.
  Plugin can read the configuration from a file `self.config_path: pathlib.Path`.
- Racetrack instance can operate with multiple infrastructure targets.
  By default, there is no infrastructure target. It has to be extended by installing a plugin.
  The infrastructure target is displayed next to the fatman name, on Dashboard's list.
  There is a new, optional field `infrastructure_target` in a Manifest.
  If given, it enforces using the specific target in case of many infrastructures are in use.
  Otherwise, the deafult infrastructure is applied.
- Fatman can be composed of multiple Docker images provided by a plugin or user's manifest.

## [2.6.0] - 2022-12-02
### Added
- "Portfolio" table in a Dashboard has a new column "Job type version".
- List of available job types can be checked with:
  `racetrack plugin list --job-types <racetrack_url>`.
  It is also listed in the *Administration* tab on *Dashboard*.
- Exact job type version can be checked at Fatman's `/health` endpoint.

### Fixed
- When uploading a faulty plugin, the errors are handled in a more reliable manner.
- Plugin's requirements are installed with non-root user context.
- Plugin directory is accessible when initializing the plugin in `__init__` method.
- Fixed conflict between newer protobuf version and opentelemetry package.

## [2.5.1] - 2022-10-28
### Added
- Users can change their password on a Dashboard -> Profile tab -> Change Password
- Fatman webviews can now serve ASGI applications (like FastAPI)

### Fixed
- Added missing `__init__.py` file in one of the racetrack-client modules.

## [2.5.0] - 2022-10-18
### Changed
- One job type can be installed in multiple versions at the same time.
  Users have to pick one of these versions and specify it in the manifest of their fatman,
  eg. `jobtype: python3:2.4.0`.
  Version of a job type is now required in the `jobtype` field of Manifest in a manner `name:version`.
  `latest` version can be used (resolving to the highest semantic version), though it's discouraged.
- Plugin bundler has been moved to racetrack-client.
  Now you can do `racetrack plugin bundle` instead of `racetrack-plugin-bundler bundle`.

## [2.4.0] - 2022-10-11
### Added
- Plugins can be installed by means of racetrack-client command
  `racetrack plugin install <plugin_uri> <racetrack_url>`,
  where `plugin_uri` can be either:
    - local file path (eg. `python3-job-type-2.4.0.zip`),
    - URL to a remote HTTP file (eg. `https://github.com/TheRacetrack/plugin/releases/download/2.4.0/python3-job-type-2.4.0.zip`),
    - GitHub repository name (eg. `github.com/TheRacetrack/plugin-python-job-type`) - it takes the ZIP file from the latest release.
    - GitHub repository name with version (eg. `github.com/TheRacetrack/plugin-python-job-type==2.4.0`) - it takes the ZIP file from the specific release.

- Plugins can be uninstalled with a new command:
  `racetrack plugin uninstall <plugin_name> <plugin_version> <racetrack_url>`.

- List of currently installed plugins can be checked with:
  `racetrack plugin list <racetrack_url>`.

### Changed
- All job types are individual plugins now.
  Racetrack starts without any job type by default.
- Base Fatman images are built inside Racetrack by image-builder
  so it's no longer needed to push images prior to the plugin release.

## [2.3.0] - 2022-09-23
### Added
- Fatman access can be narrowed down to single endpoints.
  When adding Auth Resource Permission (in Admin panel), there is a new `endpoint` field,
  which narrows down the permission only to this particular Fatman's endpoint.
  If not set, it covers all endpoints (just as other resource filters do).
  For instance, ESC can have a permission with `call_fatman` scope to only call one endpoint.
- OpenTelemetry can be turned on in Racetrack.
  Given the OTLP collector endpoint,
  the traces from lifecycle, pub and fatman will be sent there.

### Changed
- `python3` job type is now based on `3.9-slim-bullseye` image
  instead of `3.8-slim-buster`.
- Plugins are distributed as ZIP files.
  They can be installed and uninstalled in a Dashboard's Administration page.
  See [using-plugins.md](user/using-plugins.md).

## [2.2.1] - 2022-08-25
### Changed
- Maximum amount of memory for a fatman is reduced to `1GiB` by default
  (if not set explicitly in a manifest).
  In general the maximum memory can't be more than 4 times higher than the minimum memory.
  Racetrack keeps an eye on this rule by automatically adjusting minimum memory amount, if needed.
  It is recommended to declare maximum memory amount explicitly
  in a manifest by defining `resources.memory_max` field.
- Fatman versions in PUB's metrics are always resolved to the exact version
  instead of wildcards.

## [2.2.0] - 2022-08-16
### Added
- Golang job types serve interactive Swagger UI with API documentation on the home page.

### Changed
- Function `fatman_job_types` of plugins changed its signature.
  Now the first parameter is a Docker Registry prefix to work well
  with different Docker registry namespaces.
  All job-type plugins has to be adjusted accordingly.
  See [plugins-job-types.md](development/plugins-job-types.md) for more details.
- A namespace for docker images in a Docker Registry is configurable
  so that Racetrack can be released to any Docker Registry.
- A namespace for fatman workloads running on Kubernetes is now configurable
  by means of `FATMAN_K8S_NAMESPACE` environment variable,
  by default it's set to `racetrack`.
- Hostname subdomain of Racetrack services is now configurable by means of
  `RACETRACK_SUBDOMAIN` environment variable, by default it's set to `racetrack`.
- Golang job type has been moved to [Plugin - Go Job Type](https://github.com/TheRacetrack/plugin-go-job-type).
  Now it's not enabled by default in Racetrack.

## [2.1.2] - 2022-07-29
### Changed
- Overall requests performance has been improved by switching from
  Flask & twisted (WSGI) to FastAPI & Uvicorn (ASGI) web server.
  Fatman server should now be less laggy under heavy load.
  Additionaly, FastAPI comes with better request validation and newer SwaggerUI page.
  Fatman redeployment is needed for the changes to take effect.

## [2.1.1] - 2022-07-25
### Added
- Plugins can provide its own Fatman Deployers
  to deploy workloads to other types of platforms.
  See [developing-plugins.md](development/developing-plugins.md) and
  [Docker Daemon Deployer Plugin](https://github.com/TheRacetrack/plugin-docker-daemon-deployer)

### Changed
- Fatman's metrics now contain number of requests and duration for each endpoint
  (including auxiliary endpoints).

### Fixed
- Fixed redeploying fatmen from the dashboard
- Making multiple attempts to deploy the same fatman at the same time is now disallowed.
- "In progress" deployments are halted when Lifecycle restarts
  (due to upgrade or eviction)

## [2.1.0] - 2022-07-08
### Changed
- Fatman secrets (git credentials and secret vars) are kept in Racetrack,
  so fatmen are fully reproducible again.
  In other words, it is technically possible to rebuild and reprovision fatman
  by anyone who is allowed to do so (anyone with permissions, not just the author)
  to apply latest Racetrack changes.
  You can click "Rebuild and provision" to do a complete redeployment of a fatman,
  or just "Reprovision" to apply changes without rebuilding the image
  (eg. useful when changing replicas count).

- Racetrack client no longer depends on `requests` package
  in favour of using the built-in `urllib` module.

## [2.0.0] - 2022-06-30
### Added
- Plugins can hook into the `post_fatman_delete` event to add their
  actions after deleting a fatman.
  See [Teams Notifications Racetrack Plugin](https://github.com/TheRacetrack/plugin-teams-notifications)

- Response errors are also displayed in the logs
  in addition to returning message in HTTP payload.

- Racetrack client has new command `racetrack run-local . <racetrack_url>`
  allowing to run fatman locally based on docker image built by remote Racetrack.
  Docker has to be installed on your system.

### Changed
-   Fatman permissions model is more restrictive.
    Now users, ESCs and fatman families can be granted fine-grained permissions.
    Users can have access to a subset of fatmen and they
    can see and manage only those that are allowed for them.
    Old permissions have been migrated (Fatman-to-Fatman and ESC-to-fatman access).

    By default, Users can now do the following:

    - read all fatman status (browse on a dashboard)
    - call endpoints of every fatman
    - deploy and redeploy fatmen
    - delete only fatmen that has been deployed by the user (starting from the newly deployed ones)

    Admin can grant or revoke permissions.
    Permisssion can cover either all fatmen, whole fatman family or a single fatman.

    Permission is related to one of the operation type (called "scope"):

    - `read_fatman` - list fatman, check fatman details
    - `deploy_fatman` - deploy fatman in a particular family, redeploy fatman
    - `deploy_new_family` - deploy new fatman family
    - `delete_fatman` - move to trash, dismantle from a cluster
    - `call_fatman` - call fatman endpoints
    - `call_admin_api` - not important for regular users
    - `full_access` - not important for regular users

- Authentication tokens have been revamped and format changed.
  Users are required to use new tokens in order to use CLI racetrack client.
  Log in to Dashboard, copy the token and run `racetrack login` again.
  Old ESC tokens are still supported to keep backwards compatibility,
  but they should be regenerated if possible.

- A method for calling fatman from inside of other fatman has been changed due to new auth model.
  See [python-chain sample](../sample/python-chain/entrypoint.py).
  All fatmen calling another fatman are required to be redeployed (to use new tokens).

- Since there is one type of tokens,
  Auth header has been unified and renamed to `X-Racetrack-Auth`.
  It should be used no matter if it's ESC, User or a Fatman.
  Old headers are still supported but may be abandoned in the future:
  `X-Racetrack-User-Auth`, `X-Racetrack-Esc-Auth`, `X-Racetrack-Fatman-Auth`

- Racetrack services has been adjusted to the new URL format.
  `/ikp-rt` prefix has been removed from all URLs.
  Instead, `ikp-rt` part may be included in the cluster hostname, making session cookies to work hassle-free and more secure.
  For instance, Racetrack Dashboard address is now: `https://ikp-rt.<cluster.address>/dashboard`.
  Lifecycle address is: `https://ikp-rt.<cluster.address>/lifecycle`.
  PUB runs on: `https://ikp-rt.<cluster.address>/pub`.
  Thus, Fatman instances can be accessed at: `https://ikp-rt.<cluster.address>/pub/fatman/<name>/<version>/<path>`.

## [1.2.0] - 2022-05-31
### Added
- `fatman.yaml` manifest file supports overlays.
  Including `extends` field (with a path to base manifest)
  will make it to merge base and overlay layers.
  It may come in handy when working with multiple environments (dev/test/prod)
  referring to the same base manifest.
  See [overlays sample](../sample/overlays).
- Job types can be extended with plugins.
  Check out [sample job-type plugin](https://github.com/TheRacetrack/plugin-rust-job-type)
  and [developing-plugins.md](development/developing-plugins.md) to see a guide how to create and activate plugins.
- Racetrack documentation is now served at "Docs" tab in Dashboard.
  Check out "Home" page to get started.
- Plugins can extend Racetrack documentation with its own pages written in Markdown
  (it may be generated at runtime depending on plugin configuration).

### Changed
- `racetrack validate PATH` now evaluates the manifest outcome
  and prints it to verify the result of extending overlay manifest.
- Critical actions like deleting fatman or redeploying it
  open a modal window with confirmation button to prevent accidental removal.
- Racetrack environments are easier distinguishable between dev, test, preprod and prod
  due to different colors of the dashboard navbar and additional prefix `[prod]` in the title.

## [1.1.0] - 2022-04-21
### Added
- New "Audit Log" tab in Dashboard shows activity events done by users,
  eg. "fatman F1 of user Alice has been deleted by Bob".
  It can be filtered by events related to a logged user,
  whole fatman family or a particular fatman.

### Changed
- Once a fatman name (and version) has been claimed,
  it can never be deployed again to prevent accidental/hostile reusing.
- Login page has been revamped.

### Fixed
- Display error cause on dashboard in case of "Redeploy" failure.

## [1.0.2] - 2022-04-06
### Changed
- Set default fatman maximum memory to 8GiB

## [1.0.1] - 2022-04-06
### Changed
- Fatman dependency graph is interactive, nodes are movable.
  Clicking on a node filters out all its neighbours
  to see which fatmen can be accessed by particular ESC
  or which ESCs have access to a particular fatman.

### Changed
- Set default fatman minimum memory to 150MiB

## [1.0.0] - 2022-03-29
### Added
- Fatman manifest can declare resources to be allocated to the Fatman
  with `resources` field, including minimum/maximum memory, minimum/maximum CPU cores.
  See [Fatman Manifest File](manifest-schema.md)
- Dashboard shows datetime when the last call was made to a fatman.
  Fatman redeployment is needed for the changes to take effect.
- Dashboard has a new "Portfolio" tab for browsing fatmen freely
  with custom criteria and showing the candidates for removal.

## [0.7.8] - 2022-03-18

## [0.7.7] - 2022-03-18
### Changed
- Racetrack client validates given token when running `racetrack login`
  and complains immediately if it's wrong
- Fatman returns 400 BAD REQUEST response in case of missing argument,
  unexpected argument or any other TypeError.

### Fixed
- Fixed Fatmen getting Lost.
  Fatmen shouldn't wrongly change its status to "Lost" any longer.

## [0.7.6] - 2022-03-04

## [0.7.5] - 2022-03-01
### Added
- Log messages contain Request Tracing ID,
  which allows to track down what was happening during the request processing by different services.
  PUB can read tracing ID from a specific HTTP request header. If not given, it will be generated.
  On IKP clusters this header is named `traceparent` (by default it's `X-Request-Tracing-Id`).
  ID is also returned in the response headers, so you can use it when reporting bugs.
  Fatman redeployment is needed for the changes to take effect.

## [0.7.4] - 2022-03-01
### Added
- PUB collects histogram of fatman response times
  and metrics related to endless requests and response codes.

## [0.7.3] - 2022-02-28
### Changed
- `GET /metrics 200` requests are hidden from access logs.
- Reading from `stdin` is prohibited at fatman initialization and it raises an error once detected,
  showing stack trace with the place where there was an attempt.
  Fatman doesn't go unresponsive any longer, awaiting input indefinitely.

### Fixed
- Fatman logs doesn't show misleading "Timing out client" errors anymore.
  It was related to HTTP sessions kept alive by browsers, not actual fatman request time-outs.

## [0.7.2] - 2022-02-14
### Changed
- Access logs are not polluted with redundant `/live`, `/ready` & `/health` requests.

### Fixed
- Racetrack logs show non-ASCII characters

## [0.7.1] - 2022-02-07
### Added
- Racetrack dashboard shows active plugins along with their versions.

### Changed
- Fatman manifest is checked against using HTTPS git remote only (SSH is not supported).
- `None` values metrics are allowed. They're ignored instead of logging error
  as there is no null in Prometheus, only samples that don't exist.
- Fatman access logs have shorter, concise format.
  Time, HTTP method, path and response code are the only ones displayed.

## [0.7.0] - 2022-01-31
### Added
- When accessing a Fatman through a PUB, there can be used wildcard version format: `1.x` or `1.2.x`.
  This points to a highest stable version of the Fatman that matches the pattern.
  For instance, `1.x` keeps track of all v1 updates, but skips next major versions `2.0.0` and above.
  Fatman redeployment is needed for the changes to take effect.

### Changed
- "latest" fatman version now points to the highest version disregarding versions with any label (eg. `-dev`).
  Thus deploying `2.0.0-alpha` pre-release versions doesn't affect "latest" alias until `2.0.0` is deployed.

### Fixed
- Public endpoints are properly handled with version aliases (eg. "latest", "1.x")

## [0.6.1] - 2022-01-24
### Added
- Phases of deployment are tracked by showing "building image", "creating cluster resources",
  "initializing Fatman entrypoint", etc. in RT client in place of bare "deployment in progress..." message.

### Changed
- Fatman versions are validated according to [SemVer format](https://semver.org/).
  Version should match `MAJOR.MINOR.PATCH[LABEL]`, eg.: `0.1.2` or `0.0.0-dev`.

### Fixed
- Zero-value metrics are shown properly at `/metrics` endpoint of a Fatman.

## [0.6.0] - 2022-01-17
### Added
- Racetrack functionality can be extended with plugins.
  Check out [developing-plugins.md](development/developing-plugins.md) to see a guide how to create and activate plugins.

### Changed
- Whole directories are handled in `static_endpoints` to serve recursively all of its content.
- Metrics from Postgres database and PUB are exported.
  It gives better monitoring of Fatman requests performance.
- Registration form has been revamped to show errors in a more user-friendly way.
- Pods resource requests have been adjusted to its actual needs.
  Cluster resource shortages shouldn't happen so prematurely anymore.

### Fixed
- Show real reason of internal exceptions, eg. Neo4j auth error

## [0.5.0] - 2022-01-10
### Changed
- Overwriting fatmen is disabled.
  It's not allowed to deploy a fatman with the same name & version as an existing one,
  unless it's deployed with `--force` flag.
- Duplicated env vars error is now more meaningful:
  "found illegal runtime env vars, which conflict with reserved names: RK_HOST"

## [0.4.1] - 2022-01-05
### Fixed
- Fixed Manifests getting empty on Racetrack upgrade.

## [0.4.0] - 2022-01-03
### Added
- Number of running instances of the Fatman
  can be configured with `replicas` field in a manifest.yaml.
  In case of multiple replicas, `racetrack logs` collects logs from all instances at once.
- Deployed fatmen can be deleted through racetrack client using new command:
  `racetrack delete <workdir> <racetrack_url> [--version X.Y.Z]`.

## [0.3.5] - 2021-12-09
### Added
- Fatman endpoints that are supposed to be accessed publicly (without authentication)
  can be declared in `public_endpoints` field of manifest.
  This makes a request that needs to be approved by Racetrack admin.
  See [python-ui-flask sample](../sample/python-ui-flask).

### Fixed
- Improved overall Fatman response time.

## [0.3.4] - 2021-12-06
### Changed
- Fatman's `/live`, `/ready` and `/health` endpoints doesn't require authentication.

## [0.3.3] - 2021-11-22
### Changed
- Fatman "dashboard" renamed to "webview". See Python Job Type docs: Custom Webview UI.
- On local dev Racetrack there's no need to commit every job change prior to deployment
  (it gets the working directory snapshot).

### Fixed
- Default admin account is no longer recreated.

## [0.3.1] - 2021-11-15
### Added
- New optional field in Manifest: `labels` - dictionary with metadata describing fatman for humans.
  Labels are shown on a dashboard page besides fatman name.
- Example input data (shown on Swagger UI) can be defined for auxiliary endpoints
  by implementing `docs_input_examples`.
  See Python Job Type docs: Auxiliary endpoints
  section and [python-auxiliary-endpoints sample](../sample/python-auxiliary-endpoints).

### Fixed
- RT specific Dashboard cookie is removed upon logout
- Error returned by Fatman contains more information (including Lifecycle response)
  and uses correct status code (instead of 500)
- Fixed showing spurious success of Fatman redeployment
  (ensure new Fatman responds to health probes).

## [0.3.0] - 2021-11-08
### Added
- `racetrack logs` command follows Fatman logs when called along with `--follow` flag.
### Changed
- Lifecycle API is fully authenticated, every request to Fatman needs to have either User, ESC or Fatman token.
- `X-Racetrack-Caller` header has changed to `X-Racetrack-Esc-Auth`

## [0.2.1] - 2021-10-25
### Added
- Multiple versions of the same fatman are allowed.
  Obsolete versions are not removed automatically.
  ESC permissions are assigned to whole fatmen family by its name.
- Build logs are always captured and can be seen on Racetrack Dashboard by clicking "Logs" / "Build logs"
  or by issuing `racetrack build-logs <workdir> <racetrack_url>`.
- Fatman logs are displayed on Dashboard under option "Logs" / "Runtime logs".

### Changed
- Fatman base URL is changed to `/ikp-rt/pub/fatman/<fatman-name>/<version>/`.
  Version can be e.g. `0.0.1` or `latest`.

## [0.2.0] - 2021-10-11
### Added
- Environment vars can be configured in manifest (including build time env, runtime env and secrets).
  Therefore, pip dependencies can be installed from a private repository.
  See Python Job Type docs: Environment variables section.
- Swagger UI allows to set `X-Racetrack-Caller` header for making authorized Fatman calls.
- Dashboard profile shows a user token
- Racetrack client `deploy` and `logs` commands enforces logging with token
- `racetrack login` and `logout` commands
- `racetrack config show` for viewing racetrack config

### Changed
- `docs_input_example` outcome is validated at deployment stage.
  It's checked against JSON-serializability and its size should not exceed 1 MB.
  This solves unresponsive Swagger UI pages,
  but it may enforce to use a brief example at the expense of having representative one.

## [0.1.1] - 2021-10-04
### Added
- Customized Prometheus metrics can be exported by implementing `metrics` method.

### Changed
- Dashboard allows users to register, to be able to login and view list of Fatmen.

### Fixed
- Generating graph on RT Dashboard
- Generating token for ESC in RT admin panel

## [0.1.0] - 2021-09-27
### Changed
- Hide "Open" button for erroneous Fatman on Dashboard page.
  Instead, show a section containing error message and logs.
- Racetrack client infers full lifecycle URL, namely https protocol and `/ikp-rt/lifecycle` path, if not given.
  For instance, `ikp-dev-cluster.example.com` is a valid URL to deploy fatmen.
- Admin panel not available on Dashboard (moved to Lifecycle).

### Fixed
- Use DNS hostname of a cluster instead of raw IP address when redirecting to a Fatman URL
  (fixed in dashboard "Open" link as well as in `racetrack deploy` output).

## [0.0.17] - 2021-09-20
### Added
- Fatman serves 3 version numbers at `/health` endpoint:
    - `git_version` - arising from the git history of a job source code,
    - `fatman_version` - taken from `version` field in manifest (this is also displayed at SwaggerUI page).
    - `deployed_by_racetrack_version` - version of the Racetrack the Fatman was deployed with.
- Dashboard displays current Racetrack version in the footer.
- Static endpoints for serving local files at particular path (eg: `/xrai` endpoint serving `xrai.yaml`)
- Authorization to PUB (optional right now) for accessing Fatman `/perform`.
  Requires creating ESC and distributing its token to user.

### Fixed
- Show localized Dashboard dates on Firefox

## [0.0.16] - 2021-09-13
### Added
- `build-essential` package is incorporated into python3 base image. `gcc` and `g++` packages are
  there out-of-the-box, so there is no need to include them manually to your `system_dependencies` any longer.
- Dashboard page shows both dates for each Fatman: "Created at" and "Last updated"
  (deployed at) along with its age (e.g. "5 minutes ago", "5 days ago").

### Changed
- In case of python3 initialization error, full traceback coming from fatman is
  displayed to a user (eg: it's easier to find out where is a bad import).
- Deployment errors displayed by CLI client are shortened and yet more meaningful.
  Client's traceback is not displayed if not needed.
- Datetimes shown on Dashboard get a localized timezone from a browser, so it's
  no longer UTC time (unless you work from UK).
- Fatmen list on Dashboard is ordered by last deployment date.

### Fixed
- Fix retrieving logs right after deploying a Fatman.
- Increased timeout for creating a pod. It takes into account longer image pulling.

## [0.0.15] - 2021-09-07
### Added
- New required `owner_email` field (email address of the Fatman's owner to reach out) in manifest
- List of Fatmen (in Dashboard) shows who deployed the fatman recently
  (username is taken from git credentials)
- Auxiliary endpoints - custom endpoint paths handled by entrypoint methods (eg. `/explain` endpoint)

### Changed
- Racetrack client shows full logs from building the image in case of failure.

## [0.0.14] - 2021-09-06
### Changed
- Fatman has read-write access to local working directory.
- Deployment errors are more meaningful and less misleading due to revised health checks
  (ie. cluster errors are distinguished from job syntax errors or initialization errors).
- One common versioning for all Racetrack components (backend and CLI client)

### Fixed
- Fix "Critical worker timeout" WSGI error
- Increase memory limits for building images (up to 8Gi)
- Fix Lifecycle resurrecting dead jobs

## [0.0.5] - 2021-08-26
### Added
- Setting aliases for Racetrack servers

### Changed
- Syntax for configuring private registries credentials
- Input payload is flattened (without "args" & "kwargs")

## [0.0.4] - 2021-08-20
### Added
- Showing recent logs from Fatman

## [0.0.2] - 2021-08-10
### Added
- Deploying Fatman<|MERGE_RESOLUTION|>--- conflicted
+++ resolved
@@ -5,7 +5,11 @@
 and this project adheres to [Semantic Versioning](https://semver.org/spec/v2.0.0.html).
 
 ## [Unreleased]
-<<<<<<< HEAD
+### Added
+- Internal calls of Pub service are cached for a short configurable time of 1-10 minutes.
+  This improves performance and robustness in case of Lifecycle, network or database issues.
+  ([#213](https://github.com/TheRacetrack/racetrack/issues/213))
+
 ### Changed
 - Upgraded third-party dependencies.
 - Enhanced the proxying of requests from Dashboard to Lifecycle
@@ -15,12 +19,6 @@
 ### Fixed
 - Fixed Duplicate Prepared Statement in psycopg connector
   ([#536](https://github.com/TheRacetrack/racetrack/issues/536))
-=======
-### Added
-- Internal calls of Pub service are cached for a short configurable time of 1-10 minutes.
-  This improves performance and robustness in case of Lifecycle, network or database issues.
-  ([#213](https://github.com/TheRacetrack/racetrack/issues/213))
->>>>>>> b34bf40b
 
 ## [2.33.0] - 2024-10-01
 ### Changed
