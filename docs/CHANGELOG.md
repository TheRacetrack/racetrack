--- conflicted
+++ resolved
@@ -6,13 +6,10 @@
 
 ## [Unreleased]
 ### Added
-<<<<<<< HEAD
+- Job type plugins can validate their part of the manifest.
+  See `validate_job_manifest` hook in [Developing plugins](./development/developing-plugins.md#supported-hooks)
 - Structure logging can be enabled by setting `LOG_STRUCTURED` environment variable to `true`.
   It will make Racetrack services to produce logs in JSON format.
-=======
-- Job type plugins can validate their part of the manifest.
-  See `validate_job_manifest` hook in [Developing plugins](./development/developing-plugins.md#supported-hooks)
->>>>>>> 6525095d
 
 ## [2.26.0] - 2024-01-24
 ### Changed
