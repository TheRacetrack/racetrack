# Changelog
All **user-facing**, notable changes will be documented in this file.

The format is based on [Keep a Changelog](https://keepachangelog.com/en/1.0.0/),
and this project adheres to [Semantic Versioning](https://semver.org/spec/v2.0.0.html).

## [Unreleased]
<<<<<<< HEAD
### Added
- Deletion pop-up contains the name of the job to confirm that you're about to delete the right one.
=======
### Changed
- Racetrack client keeps the local config file `~/.racetrack/config.yaml` with mode `600`
  (not readable by others) and warns you if this file has insecure permissions
  since it may contain credentials.

## [2.9.1] - 2023-02-20
### Changed
- *Fatman* has been renamed to *Job* in all database tables, columns and values.
  For instance, scope `call_fatman` is now `call_job`.
>>>>>>> 5134a781

## [2.9.0] - 2023-02-14
### Added
- Deployment phases, shown by a racetrack client, are more granular,
  including image building steps.
- Racetrack comes with standalone Prometheus and Grafana.
  It contains dedicated dashboards for monitoring the jobs and internal services.
- Database connection is being monitored closely by Lifecycle and displayed on a Grafana dashboard.

### Changed
- *Fatman* is renamed to *Job*.
  `fatman.yaml` is thus deprecated in favour of `job.yaml` file name.
  Although the endpoint for calling the Job has changed to `/pub/job/NAME/VERSION/PATH`,
  the old endpoint `/pub/fatman/NAME/VERSION/PATH` is still supported for backward compatibility.

## [2.8.1] - 2023-01-27
### Changed
- Set `User-agent` header in all CLI requests to circumvent silly Cloudflare's protection.

## [2.8.0] - 2023-01-26
### Added
- A job can be moved from one infrastructure target to another by using a new CLI command.
  Check out `racetrack move --help`.
- A new command `racetrack list` allows to fetch the list of all deployed fatmen with the selected columns.
  See `racetrack list --help` for more details.

### Changed
- Syntax of Racetrack client has been rearranged.
  Check out `racetrack --help` for more details.
  Notable changes:

  - Racetrack URL is now called "remote" and it can be explicitly set with an optional parameter
    `--remote alias` in most of the commands. "Remote" can be a direct URL or an alias.
  - The current remote can be set once with `racetrack set remote ALIAS_OR_URL`
    and then you can omit `--remote` parameter in the next commands like `racetrack list`.
    Check your current remote with `racetrack get remote`.
  - Although `racetrack deploy [WORKDIR] [REMOTE]` syntax is still supported,
    it's deprecated now and `racetrack deploy [WORKDIR] [--remote REMOTE]` should be used instead.
  - Automatic completion can be activated by running `racetrack --install-completion`.
    Then, you'll see relevant prompts after hitting `Tab`.
  - To show the runtime logs, use `racetrack logs NAME [--version VERSION] [--remote REMOTE]`.
    No need to pass workdir with a manifest file any longer.
  - To show the build logs, use `racetrack build-logs NAME [--version VERSION] [--remote REMOTE]`.
    No need to pass workdir with a manifest file any longer.
  - To delete a job, use new syntax: `racetrack delete NAME --version VERSION [--remote REMOTE]` -
    job name and version is now required.
    No need to pass workdir with a manifest file any longer.
  - `racetrack plugin install PLUGIN_URI [--remote REMOTE]` -
    "remote" is now an optional parameter instead of a required argument.
  - To set up an alias for Racetrack's remote URL, use `racetrack set alias ALIAS RACETRACK_URL`
    (former `racetrack config alias set`).
  - To set read-access credentials for a git repository,
    use `racetrack set credentials REPO_URL USERNAME TOKEN_PASSWORD`
    (former `racetrack config credentials set`).
  - To save user's Racetrack Auth Token for Racetrack server,
    use `racetrack login USER_TOKEN [--remote REMOTE]`
    (former `racetrack login RACETRACK_URL USER_TOKEN`).
  - `racetrack logout [--remote REMOTE]`
    (former `racetrack logout RACETRACK_URL`).

- In case of problems with reaching the Job,
  PUB shows the error page (JSON with the meaningful reason), instead of a white page of death.
- The "Open" button gets deactivated on the Dashboard for jobs that are not *Running*.

## [2.7.0] - 2023-01-05
### Added
- Every plugin can have its own configuration, stored in a YAML file.
  After uploading the plugin, the configuration can be edited on Dashboard's *Administration* tab,
  with a *Edit Config* button.
  Plugin can read the configuration from a file `self.config_path: pathlib.Path`.
- Racetrack instance can operate with multiple infrastructure targets.
  By default, there is no infrastructure target. It has to be extended by installing a plugin.
  The infrastructure target is displayed next to the fatman name, on Dashboard's list.
  There is a new, optional field `infrastructure_target` in a Manifest.
  If given, it enforces using the specific target in case of many infrastructures are in use.
  Otherwise, the deafult infrastructure is applied.
- Fatman can be composed of multiple Docker images provided by a plugin or user's manifest.

## [2.6.0] - 2022-12-02
### Added
- "Portfolio" table in a Dashboard has a new column "Job type version".
- List of available job types can be checked with:
  `racetrack plugin list --job-types <racetrack_url>`.
  It is also listed in the *Administration* tab on *Dashboard*.
- Exact job type version can be checked at Fatman's `/health` endpoint.

### Fixed
- When uploading a faulty plugin, the errors are handled in a more reliable manner.
- Plugin's requirements are installed with non-root user context.
- Plugin directory is accessible when initializing the plugin in `__init__` method.
- Fixed conflict between newer protobuf version and opentelemetry package.

## [2.5.1] - 2022-10-28
### Added
- Users can change their password on a Dashboard -> Profile tab -> Change Password
- Fatman webviews can now serve ASGI applications (like FastAPI)

### Fixed
- Added missing `__init__.py` file in one of the racetrack-client modules.

## [2.5.0] - 2022-10-18
### Changed
- One job type can be installed in multiple versions at the same time.
  Users have to pick one of these versions and specify it in the manifest of their fatman,
  eg. `lang: python3:2.4.0`.
  Version of a job type is now required in the `lang` field of Manifest in a manner `name:version`.
  `latest` version can be used (resolving to the highest semantic version), though it's discouraged.
- Plugin bundler has been moved to racetrack-client.
  Now you can do `racetrack plugin bundle` instead of `racetrack-plugin-bundler bundle`.

## [2.4.0] - 2022-10-11
### Added
- Plugins can be installed by means of racetrack-client command
  `racetrack plugin install <plugin_uri> <racetrack_url>`,
  where `plugin_uri` can be either:
    - local file path (eg. `python3-job-type-2.4.0.zip`),
    - URL to a remote HTTP file (eg. `https://github.com/TheRacetrack/plugin/releases/download/2.4.0/python3-job-type-2.4.0.zip`),
    - GitHub repository name (eg. `github.com/TheRacetrack/plugin-python-job-type`) - it takes the ZIP file from the latest release.
    - GitHub repository name with version (eg. `github.com/TheRacetrack/plugin-python-job-type==2.4.0`) - it takes the ZIP file from the specific release.

- Plugins can be uninstalled with a new command:
  `racetrack plugin uninstall <plugin_name> <plugin_version> <racetrack_url>`.

- List of currently installed plugins can be checked with:
  `racetrack plugin list <racetrack_url>`.

### Changed
- All job types are individual plugins now.
  Racetrack starts without any job type by default.
- Base Fatman images are built inside Racetrack by image-builder
  so it's no longer needed to push images prior to the plugin release.

## [2.3.0] - 2022-09-23
### Added
- Fatman access can be narrowed down to single endpoints.
  When adding Auth Resource Permission (in Admin panel), there is a new `endpoint` field,
  which narrows down the permission only to this particular Fatman's endpoint.
  If not set, it covers all endpoints (just as other resource filters do).
  For instance, ESC can have a permission with `call_fatman` scope to only call one endpoint.
- OpenTelemetry can be turned on in Racetrack.
  Given the OTLP collector endpoint,
  the traces from lifecycle, pub and fatman will be sent there.

### Changed
- `python3` job type is now based on `3.9-slim-bullseye` image
  instead of `3.8-slim-buster`.
- Plugins are distributed as ZIP files.
  They can be installed and uninstalled in a Dashboard's Administration page.
  See [using-plugins.md](development/using-plugins.md).

## [2.2.1] - 2022-08-25
### Changed
- Maximum amount of memory for a fatman is reduced to `1GiB` by default
  (if not set explicitly in a manifest).
  In general the maximum memory can't be more than 4 times higher than the minimum memory.
  Racetrack keeps an eye on this rule by automatically adjusting minimum memory amount, if needed.
  It is recommended to declare maximum memory amount explicitly
  in a manifest by defining `resources.memory_max` field.
- Fatman versions in PUB's metrics are always resolved to the exact version
  instead of wildcards.

## [2.2.0] - 2022-08-16
### Added
- Golang job types serve interactive Swagger UI with API documentation on the home page.

### Changed
- Function `fatman_job_types` of plugins changed its signature.
  Now the first parameter is a Docker Registry prefix to work well
  with different Docker registry namespaces.
  All job-type plugins has to be adjusted accordingly.
  See [plugins-job-types.md](development/plugins-job-types.md) for more details.
- A namespace for docker images in a Docker Registry is configurable
  so that Racetrack can be released to any Docker Registry.
- A namespace for fatman workloads running on Kubernetes is now configurable
  by means of `FATMAN_K8S_NAMESPACE` environment variable,
  by default it's set to `racetrack`.
- Hostname subdomain of Racetrack services is now configurable by means of
  `RACETRACK_SUBDOMAIN` environment variable, by default it's set to `racetrack`.
- Golang job type has been moved to [Plugin - Go Job Type](https://github.com/TheRacetrack/plugin-go-job-type).
  Now it's not enabled by default in Racetrack.

## [2.1.2] - 2022-07-29
### Changed
- Overall requests performance has been improved by switching from 
  Flask & twisted (WSGI) to FastAPI & Uvicorn (ASGI) web server.
  Fatman server should now be less laggy under heavy load.
  Additionaly, FastAPI comes with better request validation and newer SwaggerUI page.
  Fatman redeployment is needed for the changes to take effect.

## [2.1.1] - 2022-07-25
### Added
- Plugins can provide its own Fatman Deployers
  to deploy workloads to other types of platforms.
  See [developing-plugins.md](development/developing-plugins.md) and
  [Docker Daemon Deployer Plugin](https://github.com/TheRacetrack/plugin-docker-daemon-deployer)

### Changed
- Fatman's metrics now contain number of requests and duration for each endpoint
  (including auxiliary endpoints).

### Fixed
- Fixed redeploying fatmen from the dashboard
- Making multiple attempts to deploy the same fatman at the same time is now disallowed.
- "In progress" deployments are halted when Lifecycle restarts
  (due to upgrade or eviction)

## [2.1.0] - 2022-07-08
### Changed
- Fatman secrets (git credentials and secret vars) are kept in Racetrack,
  so fatmen are fully reproducible again.
  In other words, it is technically possible to rebuild and reprovision fatman
  by anyone who is allowed to do so (anyone with permissions, not just the author)
  to apply latest Racetrack changes.
  You can click "Rebuild and provision" to do a complete redeployment of a fatman,
  or just "Reprovision" to apply changes without rebuilding the image
  (eg. useful when changing replicas count).

- Racetrack client no longer depends on `requests` package 
  in favour of using the built-in `urllib` module.

## [2.0.0] - 2022-06-30
### Added
- Plugins can hook into the `post_fatman_delete` event to add their
  actions after deleting a fatman.
  See [Teams Notifications Racetrack Plugin](https://github.com/TheRacetrack/plugin-teams-notifications)

- Response errors are also displayed in the logs 
  in addition to returning message in HTTP payload.

- Racetrack client has new command `racetrack run-local . <racetrack_url>`
  allowing to run fatman locally based on docker image built by remote Racetrack.
  Docker has to be installed on your system.

### Changed
-   Fatman permissions model is more restrictive.
    Now users, ESCs and fatman families can be granted fine-grained permissions.
    Users can have access to a subset of fatmen and they
    can see and manage only those that are allowed for them.
    Old permissions have been migrated (Fatman-to-Fatman and ESC-to-fatman access).

    By default, Users can now do the following:
    
    - read all fatman status (browse on a dashboard)
    - call endpoints of every fatman
    - deploy and redeploy fatmen
    - delete only fatmen that has been deployed by the user (starting from the newly deployed ones)

    Admin can grant or revoke permissions.
    Permisssion can cover either all fatmen, whole fatman family or a single fatman.

    Permission is related to one of the operation type (called "scope"):

    - `read_fatman` - list fatman, check fatman details
    - `deploy_fatman` - deploy fatman in a particular family, redeploy fatman
    - `deploy_new_family` - deploy new fatman family
    - `delete_fatman` - move to trash, dismantle from a cluster
    - `call_fatman` - call fatman endpoints
    - `call_admin_api` - not important for regular users
    - `full_access` - not important for regular users

- Authentication tokens have been revamped and format changed.
  Users are required to use new tokens in order to use CLI racetrack client.
  Log in to Dashboard, copy the token and run `racetrack login` again.
  Old ESC tokens are still supported to keep backwards compatibility, 
  but they should be regenerated if possible.

- A method for calling fatman from inside of other fatman has been changed due to new auth model.
  See [python-chain sample](../sample/python-chain/entrypoint.py).
  All fatmen calling another fatman are required to be redeployed (to use new tokens).

- Since there is one type of tokens, 
  Auth header has been unified and renamed to `X-Racetrack-Auth`.
  It should be used no matter if it's ESC, User or a Fatman.
  Old headers are still supported but may be abandoned in the future:
  `X-Racetrack-User-Auth`, `X-Racetrack-Esc-Auth`, `X-Racetrack-Fatman-Auth`

- Racetrack services has been adjusted to the new URL format. 
  `/ikp-rt` prefix has been removed from all URLs.
  Instead, `ikp-rt` part may be included in the cluster hostname, making session cookies to work hassle-free and more secure.
  For instance, Racetrack Dashboard address is now: `https://ikp-rt.<cluster.address>/dashboard`.
  Lifecycle address is: `https://ikp-rt.<cluster.address>/lifecycle`.
  PUB runs on: `https://ikp-rt.<cluster.address>/pub`.
  Thus, Fatman instances can be accessed at: `https://ikp-rt.<cluster.address>/pub/fatman/<name>/<version>/<path>`.

## [1.2.0] - 2022-05-31
### Added
- `fatman.yaml` manifest file supports overlays.
  Including `extends` field (with a path to base manifest)
  will make it to merge base and overlay layers.
  It may come in handy when working with multiple environments (dev/test/prod)
  referring to the same base manifest.
  See [overlays sample](../sample/overlays).
- Job types can be extended with plugins.
  Check out [sample job-type plugin](https://github.com/TheRacetrack/plugin-rust-job-type)
  and [developing-plugins.md](development/developing-plugins.md) to see a guide how to create and activate plugins.
- Racetrack documentation is now served at "Docs" tab in Dashboard.
  Check out "Home" page to get started.
- Plugins can extend Racetrack documentation with its own pages written in Markdown
  (it may be generated at runtime depending on plugin configuration).

### Changed
- `racetrack validate PATH` now evaluates the manifest outcome
  and prints it to verify the result of extending overlay manifest.
- Critical actions like deleting fatman or redeploying it
  open a modal window with confirmation button to prevent accidental removal.
- Racetrack environments are easier distinguishable between dev, test, preprod and prod
  due to different colors of the dashboard navbar and additional prefix `[prod]` in the title.

## [1.1.0] - 2022-04-21
### Added
- New "Audit Log" tab in Dashboard shows activity events done by users,
  eg. "fatman F1 of user Alice has been deleted by Bob".
  It can be filtered by events related to a logged user,
  whole fatman family or a particular fatman.

### Changed
- Once a fatman name (and version) has been claimed,
  it can never be deployed again to prevent accidental/hostile reusing.
- Login page has been revamped.

### Fixed
- Display error cause on dashboard in case of "Redeploy" failure.

## [1.0.2] - 2022-04-06
### Changed
- Set default fatman maximum memory to 8GiB

## [1.0.1] - 2022-04-06
### Changed
- Fatman dependency graph is interactive, nodes are movable.
  Clicking on a node filters out all its neighbours 
  to see which fatmen can be accessed by particular ESC 
  or which ESCs have access to a particular fatman.

### Changed
- Set default fatman minimum memory to 150MiB

## [1.0.0] - 2022-03-29
### Added
- Fatman manifest can declare resources to be allocated to the Fatman
  with `resources` field, including minimum/maximum memory, minimum/maximum CPU cores.
  See [Fatman Manifest File](user.md#the-fatman-manifest-file)
- Dashboard shows datetime when the last call was made to a fatman.
  Fatman redeployment is needed for the changes to take effect.
- Dashboard has a new "Portfolio" tab for browsing fatmen freely
  with custom criteria and showing the candidates for removal.

## [0.7.8] - 2022-03-18

## [0.7.7] - 2022-03-18
### Changed
- Racetrack client validates given token when running `racetrack login`
  and complains immediately if it's wrong
- Fatman returns 400 BAD REQUEST response in case of missing argument,
  unexpected argument or any other TypeError.

### Fixed
- Fixed Fatmen getting Lost.
  Fatmen shouldn't wrongly change its status to "Lost" any longer.

## [0.7.6] - 2022-03-04

## [0.7.5] - 2022-03-01
### Added
- Log messages contain Request Tracing ID, 
  which allows to track down what was happening during the request processing by different services.
  PUB can read tracing ID from a specific HTTP request header. If not given, it will be generated.
  On IKP clusters this header is named `traceparent` (by default it's `X-Request-Tracing-Id`).
  ID is also returned in the response headers, so you can use it when reporting bugs.
  Fatman redeployment is needed for the changes to take effect.

## [0.7.4] - 2022-03-01
### Added
- PUB collects histogram of fatman response times
  and metrics related to endless requests and response codes.

## [0.7.3] - 2022-02-28
### Changed
- `GET /metrics 200` requests are hidden from access logs.
- Reading from `stdin` is prohibited at fatman initialization and it raises an error once detected,
  showing stack trace with the place where there was an attempt.
  Fatman doesn't go unresponsive any longer, awaiting input indefinitely.

### Fixed
- Fatman logs doesn't show misleading "Timing out client" errors anymore.
  It was related to HTTP sessions kept alive by browsers, not actual fatman request time-outs.

## [0.7.2] - 2022-02-14
### Changed
- Access logs are not polluted with redundant `/live`, `/ready` & `/health` requests.

### Fixed
- Racetrack logs show non-ASCII characters

## [0.7.1] - 2022-02-07
### Added
- Racetrack dashboard shows active plugins along with their versions.

### Changed
- Fatman manifest is checked against using HTTPS git remote only (SSH is not supported).
- `None` values metrics are allowed. They're ignored instead of logging error
  as there is no null in Prometheus, only samples that don't exist.
- Fatman access logs have shorter, concise format.
  Time, HTTP method, path and response code are the only ones displayed.

## [0.7.0] - 2022-01-31
### Added
- When accessing a Fatman through a PUB, there can be used wildcard version format: `1.x` or `1.2.x`.
  This points to a highest stable version of the Fatman that matches the pattern.
  For instance, `1.x` keeps track of all v1 updates, but skips next major versions `2.0.0` and above.
  Fatman redeployment is needed for the changes to take effect.

### Changed
- "latest" fatman version now points to the highest version disregarding versions with any label (eg. `-dev`).
  Thus deploying `2.0.0-alpha` pre-release versions doesn't affect "latest" alias until `2.0.0` is deployed.

### Fixed
- Public endpoints are properly handled with version aliases (eg. "latest", "1.x")

## [0.6.1] - 2022-01-24
### Added
- Phases of deployment are tracked by showing "building image", "creating cluster resources",
  "initializing Fatman entrypoint", etc. in RT client in place of bare "deployment in progress..." message.

### Changed
- Fatman versions are validated according to [SemVer format](https://semver.org/).
  Version should match `MAJOR.MINOR.PATCH[LABEL]`, eg.: `0.1.2` or `0.0.0-dev`.

### Fixed
- Zero-value metrics are shown properly at `/metrics` endpoint of a Fatman.

## [0.6.0] - 2022-01-17
### Added
- Racetrack functionality can be extended with plugins.
  Check out [developing-plugins.md](development/developing-plugins.md) to see a guide how to create and activate plugins.

### Changed
- Whole directories are handled in `static_endpoints` to serve recursively all of its content.
- Metrics from Postgres database and PUB are exported. 
  It gives better monitoring of Fatman requests performance.
- Registration form has been revamped to show errors in a more user-friendly way.
- Pods resource requests have been adjusted to its actual needs.
  Cluster resource shortages shouldn't happen so prematurely anymore.

### Fixed
- Show real reason of internal exceptions, eg. Neo4j auth error

## [0.5.0] - 2022-01-10
### Changed
- Overwriting fatmen is disabled.
  It's not allowed to deploy a fatman with the same name & version as an existing one,
  unless it's deployed with `--force` flag.
- Duplicated env vars error is now more meaningful:
  "found illegal runtime env vars, which conflict with reserved names: RK_HOST"

## [0.4.1] - 2022-01-05
### Fixed
- Fixed Manifests getting empty on Racetrack upgrade.

## [0.4.0] - 2022-01-03
### Added
- Number of running instances of the Fatman 
  can be configured with `replicas` field in a manifest.yaml.
  In case of multiple replicas, `racetrack logs` collects logs from all instances at once.
- Deployed fatmen can be deleted through racetrack client using new command:
  `racetrack delete <workdir> <racetrack_url> [--version X.Y.Z]`.

## [0.3.5] - 2021-12-09
### Added
- Fatman endpoints that are supposed to be accessed publicly (without authentication)
  can be declared in `public_endpoints` field of manifest.
  This makes a request that needs to be approved by Racetrack admin.
  See [python-ui-flask sample](../sample/python-ui-flask).

### Fixed
- Improved overall Fatman response time.

## [0.3.4] - 2021-12-06
### Changed
- Fatman's `/live`, `/ready` and `/health` endpoints doesn't require authentication.

## [0.3.3] - 2021-11-22
### Changed
- Fatman "dashboard" renamed to "webview". See Python Job Type docs: Custom Webview UI.
- On local dev Racetrack there's no need to commit every job change prior to deployment
  (it gets the working directory snapshot).

### Fixed
- Default admin account is no longer recreated.

## [0.3.1] - 2021-11-15
### Added
- New optional field in Manifest: `labels` - dictionary with metadata describing fatman for humans.
  Labels are shown on a dashboard page besides fatman name.
- Example input data (shown on Swagger UI) can be defined for auxiliary endpoints 
  by implementing `docs_input_examples`.
  See Python Job Type docs: Auxiliary endpoints
  section and [python-auxiliary-endpoints sample](../sample/python-auxiliary-endpoints).

### Fixed
- RT specific Dashboard cookie is removed upon logout
- Error returned by Fatman contains more information (including Lifecycle response)
  and uses correct status code (instead of 500)
- Fixed showing spurious success of Fatman redeployment 
  (ensure new Fatman responds to health probes).

## [0.3.0] - 2021-11-08
### Added
- `racetrack logs` command follows Fatman logs when called along with `--follow` flag.
### Changed
- Lifecycle API is fully authenticated, every request to Fatman needs to have either User, ESC or Fatman token.
- `X-Racetrack-Caller` header has changed to `X-Racetrack-Esc-Auth`

## [0.2.1] - 2021-10-25
### Added
- Multiple versions of the same fatman are allowed. 
  Obsolete versions are not removed automatically. 
  ESC permissions are assigned to whole fatmen family by its name.
- Build logs are always captured and can be seen on Racetrack Dashboard by clicking "Logs" / "Build logs"
  or by issuing `racetrack build-logs <workdir> <racetrack_url>`.
- Fatman logs are displayed on Dashboard under option "Logs" / "Runtime logs". 

### Changed
- Fatman base URL is changed to `/ikp-rt/pub/fatman/<fatman-name>/<version>/`. 
  Version can be e.g. `0.0.1` or `latest`.

## [0.2.0] - 2021-10-11
### Added
- Environment vars can be configured in manifest (including build time env, runtime env and secrets).
  Therefore, pip dependencies can be installed from a private repository. 
  See Python Job Type docs: Environment variables section.
- Swagger UI allows to set `X-Racetrack-Caller` header for making authorized Fatman calls.
- Dashboard profile shows a user token 
- Racetrack client `deploy` and `logs` commands enforces logging with token
- `racetrack login` and `logout` commands
- `racetrack config show` for viewing racetrack config

### Changed
- `docs_input_example` outcome is validated at deployment stage. 
  It's checked against JSON-serializability and its size should not exceed 1 MB.
  This solves unresponsive Swagger UI pages, 
  but it may enforce to use a brief example at the expense of having representative one.

## [0.1.1] - 2021-10-04
### Added
- Customized Prometheus metrics can be exported by implementing `metrics` method.

### Changed
- Dashboard allows users to register, to be able to login and view list of Fatmen.

### Fixed
- Generating graph on RT Dashboard
- Generating token for ESC in RT admin panel

## [0.1.0] - 2021-09-27
### Changed
- Hide "Open" button for erroneous Fatman on Dashboard page.
  Instead, show a section containing error message and logs. 
- Racetrack client infers full lifecycle URL, namely https protocol and `/ikp-rt/lifecycle` path, if not given. 
  For instance, `ikp-dev-cluster.example.com` is a valid URL to deploy fatmen.
- Admin panel not available on Dashboard (moved to Lifecycle).

### Fixed
- Use DNS hostname of a cluster instead of raw IP address when redirecting to a Fatman URL
  (fixed in dashboard "Open" link as well as in `racetrack deploy` output).

## [0.0.17] - 2021-09-20
### Added
- Fatman serves 3 version numbers at `/health` endpoint: 
    - `git_version` - arising from the git history of a job source code,
    - `fatman_version` - taken from `version` field in manifest (this is also displayed at SwaggerUI page).
    - `deployed_by_racetrack_version` - version of the Racetrack the Fatman was deployed with.
- Dashboard displays current Racetrack version in the footer.
- Static endpoints for serving local files at particular path (eg: `/xrai` endpoint serving `xrai.yaml`)
- Authorization to PUB (optional right now) for accessing Fatman `/perform`.
  Requires creating ESC and distributing its token to user.

### Fixed
- Show localized Dashboard dates on Firefox

## [0.0.16] - 2021-09-13
### Added
- `build-essential` package is incorporated into python3 base image. `gcc` and `g++` packages are
  there out-of-the-box, so there is no need to include them manually to your `system_dependencies` any longer.
- Dashboard page shows both dates for each Fatman: "Created at" and "Last updated" 
  (deployed at) along with its age (e.g. "5 minutes ago", "5 days ago").

### Changed
- In case of python3 initialization error, full traceback coming from fatman is 
  displayed to a user (eg: it's easier to find out where is a bad import).
- Deployment errors displayed by CLI client are shortened and yet more meaningful.
  Client's traceback is not displayed if not needed.
- Datetimes shown on Dashboard get a localized timezone from a browser, so it's
  no longer UTC time (unless you work from UK).
- Fatmen list on Dashboard is ordered by last deployment date.

### Fixed
- Fix retrieving logs right after deploying a Fatman.
- Increased timeout for creating a pod. It takes into account longer image pulling.

## [0.0.15] - 2021-09-07
### Added
- New required `owner_email` field (email address of the Fatman's owner to reach out) in manifest
- List of Fatmen (in Dashboard) shows who deployed the fatman recently 
  (username is taken from git credentials)
- Auxiliary endpoints - custom endpoint paths handled by entrypoint methods (eg. `/explain` endpoint)

### Changed
- Racetrack client shows full logs from building the image in case of failure.

## [0.0.14] - 2021-09-06
### Changed
- Fatman has read-write access to local working directory.
- Deployment errors are more meaningful and less misleading due to revised health checks
  (ie. cluster errors are distinguished from job syntax errors or initialization errors).
- One common versioning for all Racetrack components (backend and CLI client)

### Fixed
- Fix "Critical worker timeout" WSGI error
- Increase memory limits for building images (up to 8Gi)
- Fix Lifecycle resurrecting dead jobs

## [0.0.5] - 2021-08-26
### Added
- Setting aliases for Racetrack servers

### Changed
- Syntax for configuring private registries credentials
- Input payload is flattened (without "args" & "kwargs")

## [0.0.4] - 2021-08-20
### Added
- Showing recent logs from Fatman

## [0.0.2] - 2021-08-10
### Added
- Deploying Fatman<|MERGE_RESOLUTION|>--- conflicted
+++ resolved
@@ -5,10 +5,9 @@
 and this project adheres to [Semantic Versioning](https://semver.org/spec/v2.0.0.html).
 
 ## [Unreleased]
-<<<<<<< HEAD
 ### Added
 - Deletion pop-up contains the name of the job to confirm that you're about to delete the right one.
-=======
+
 ### Changed
 - Racetrack client keeps the local config file `~/.racetrack/config.yaml` with mode `600`
   (not readable by others) and warns you if this file has insecure permissions
@@ -18,7 +17,6 @@
 ### Changed
 - *Fatman* has been renamed to *Job* in all database tables, columns and values.
   For instance, scope `call_fatman` is now `call_job`.
->>>>>>> 5134a781
 
 ## [2.9.0] - 2023-02-14
 ### Added
