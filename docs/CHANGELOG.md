# Changelog
All **user-facing**, notable changes will be documented in this file.

The format is based on [Keep a Changelog](https://keepachangelog.com/en/1.0.0/),
and this project adheres to [Semantic Versioning](https://semver.org/spec/v2.0.0.html).

## [Unreleased]
### Changed
<<<<<<< HEAD
- Dashboard now renders a table on the portfolio tab with QTable rather than TableFilter,
  which occasionally seemed to have rendering issues.
  Plus, it's more consistent with the current UI styling.
  ([#258](https://github.com/TheRacetrack/racetrack/issues/258))
=======
- Dashboard displays original YAML for the job's manifest.
  ([#262](https://github.com/TheRacetrack/racetrack/issues/262))

### Fixed
- Dashboard redirects to login page when session expires.
  ([#266](https://github.com/TheRacetrack/racetrack/issues/266))
>>>>>>> 28b7ac50

## [2.16.0] - 2023-06-05
### Added
- Jobs tree on the Dashboard is refreshed in real time as soon as someone else's change is detected.
  You can turn it off on the "Jobs" page by clicking "3 dots menu", "Auto-update" toggle.
  ([#239](https://github.com/TheRacetrack/racetrack/issues/239))

### Changed
- Chain calls to the jobs should be made by importing a dedicated function
  from a library provided by the job type plugin.
  This will keep the chain call function always up-to-date with the Racetrack version.
  See the [example](https://github.com/TheRacetrack/plugin-python-job-type/blob/29f9ecc04b182072f3549c82923e252728bd7b61/sample/python-chain/entrypoint.py#LL9C19-L9C83).
  ([#20](https://github.com/TheRacetrack/plugin-python-job-type/issues/20))

## [2.15.0] - 2023-05-26
### Changed
- The name of the caller is recorded in the internal logs,
  giving the ability to track down who made the request based on its ID.
  Job types can also retrieve that information by extracting it from an HTTP header.
  See the [python-job-type docs](https://github.com/TheRacetrack/plugin-python-job-type/blob/master/docs/job_python3.md#caller-name)
  and [a job](https://github.com/TheRacetrack/racetrack/blob/master/sample/python-logger/job.yaml#LL14C1-L15C26) for example.
  ([#246](https://github.com/TheRacetrack/racetrack/issues/246))
- racetrack-client shows more details in case of an HTTP error.
  ([#245](https://github.com/TheRacetrack/racetrack/issues/245))
- `golang`, `python`, and `wrapper_properties` fields are deprecated in Manifest schema,
  use `jobtype_extra` instead. This is backwards compatible.
  ([#231](https://github.com/TheRacetrack/racetrack/issues/231))
- Editing the manifest online triggers a redeployment of the job, keeping manifest up-to-date with running job.
  ([#250](https://github.com/TheRacetrack/racetrack/issues/250))

## [2.14.0] - 2023-05-18
### Added
- Dashboard links to job-related Grafana dashobards.
  [issue #206](https://github.com/TheRacetrack/racetrack/issues/206)
- Manifest of a job can be edited online on the Dashboard after selecting a job.
  Keep in mind that your online changes can be overwritten by the next deployment,
  if you didn't reflect these temporary changes in git after all.
  [issue #217](https://github.com/TheRacetrack/racetrack/issues/217)

### Changed
- Minor UI improvements and styling for Dashboard, including:
  - Sorting jobs by status (starting from faulty ones)
  - Jobs ordering is persisted in local storage
  - Spinner indicators during loading the data
  - Status indicator (green/red/yellow) and number of jobs on a jobs tree
  - Panel takes up the whole space available - no white bars on the sides
  - Jobs tree has its own scrollbar
  - "10 seconds ago" labels are refreshed over time.

### Fixed
- Tree of jobs is refreshed after deleting a job.
  [issue #211](https://github.com/TheRacetrack/racetrack/issues/211)

## [2.13.0] - 2023-05-10
### Added
- "Jobs" tab now shows the tree of jobs grouped by the family name.
  Jobs tree can be filtered by name, version, owner, job type version or infrastructure target.
  [issue #212](https://github.com/TheRacetrack/racetrack/issues/212)

### Changed
- Dashboard UI has been revamped and turned into Single Page Application
  using modern front-end frameworks, which made it more smooth and responsive.
  [issue #212](https://github.com/TheRacetrack/racetrack/issues/212)

## [2.12.1] - 2023-04-21
### Changed
- Racetrack client returns non-zero exit code in case of error.
  [issue #224](https://github.com/TheRacetrack/racetrack/issues/224)
- Dashboard is more responsive in case of a database malfunction (shows error rather than hanging indefinitely),
  since Postgres is no longer its hard dependency.

## [2.12.0] - 2023-03-29
### Added
- New column in the *list* command of the Racetrack client displays a job type.
  Try it out by running `racetrack list -c job_type`.
  [issue #207](https://github.com/TheRacetrack/racetrack/issues/207)
- New command `racetrack call NAME ENDPOINT PAYLOAD [--version VERSION] [--remote REMOTE] [--curl]`
  allows you to call an endpoint of a job.
  Provide the name of the job and the payload of the request in JSON or YAML format,
  for example `racetrack call adder /api/v1/perform '{"numbers": [40,2]}'`.
  Use `--curl` flag, if you want to generate a curl query instead of calling the job.
  Check out `racetrack call --help` for more details.
  [issue #146](https://github.com/TheRacetrack/racetrack/issues/146)
- Name of the job can be autocompleted by hitting `Tab` while typing a CLI command.
  Remember to run `racetrack --install-completion` beforehand.
  Under the hood, it fetches the available jobs from the current remote.

### Changed
- The *list* command of the Racetrack client drops the fancy formatting and *INFO*/*DEBUG* logs
  when being piped into another command (ie. not connected to a terminal/tty device). Try `racetrack list | cat`.
  [issue #207](https://github.com/TheRacetrack/racetrack/issues/207)

### Fixed
- Performance of PUB component has been improved
  by reducing number of requests made to the Lifecycle and to the database.
  [issue #155](https://github.com/TheRacetrack/racetrack/issues/155)
- Fixed saving plugin's config.
  [issue #218](https://github.com/TheRacetrack/racetrack/issues/218)
- Racetrack's cookie can work even on non-HTTPS deployments.
  [issue #225](https://github.com/TheRacetrack/racetrack/issues/225)

## [2.11.0] - 2023-03-17
### Added
- When specifying a job type version, wildcards can be used.
  For instance, `mllab:1.3.*-3.9-bullseye` to subscribe for the latest patches
  or `mllab:1.*.*-3.9-bullseye` if you feel more adventurous.
  The job could be upgraded without committing to manifest then.
  It's the extension of the existing `latest` tag, but it now supports multiple job type variants.
  Note: The release of a new job type version has no effect on existing jobs until they are redeployed.
  [issue #183](https://github.com/TheRacetrack/racetrack/issues/183)

### Changed
- *Portfolio* tab on Dashboard shows the exact version of a job type,
  even if its manifest specifies a wildcard version or "latest".
  [issue #203](https://github.com/TheRacetrack/racetrack/issues/203)

### Fixed
- Fixed opening a job after regenerating the token.
  [issue #200](https://github.com/TheRacetrack/racetrack/issues/200)
- Fixed CSRF Trusted Origins protection.
  [issue #197](https://github.com/TheRacetrack/racetrack/issues/197)

## [2.10.1] - 2023-03-10
### Added
- Grafana's "Lifecycle" dashboard now includes
  a new panel that tracks the number of jobs with the particular status.

### Changed
- "Orhpaned" jobs are no longer adopted by Racetrack.
  This was causing spurious "Lost" status after all.
  [issue #163](https://github.com/TheRacetrack/racetrack/issues/163),
  [issue #134](https://github.com/TheRacetrack/racetrack/issues/134)
- Third-party dependencies have been upgraded.

### Fixed
- Regenerating a user token via the button on your profile now no longer requires a refresh.
  [issue #188](https://github.com/TheRacetrack/racetrack/issues/188)

## [2.10.0] - 2023-03-03
### Added
- Deletion pop-up contains the name of the job to confirm that you're about to delete the right one.
  [issue #176](https://github.com/TheRacetrack/racetrack/issues/176)
- Button added to the profile page that lets you regenerate your authentication token.
  [issue #139](https://github.com/TheRacetrack/racetrack/issues/139)

### Changed
- Racetrack client keeps the local config file `~/.racetrack/config.yaml` with mode `600`
  (not readable by others) and warns you if this file has insecure permissions
  since it may contain credentials.
  [issue #179](https://github.com/TheRacetrack/racetrack/issues/179)

## [2.9.1] - 2023-02-20
### Changed
- *Fatman* has been renamed to *Job* in all database tables, columns and values.
  For instance, scope `call_fatman` is now `call_job`.
  [issue #162](https://github.com/TheRacetrack/racetrack/issues/162)

## [2.9.0] - 2023-02-14
### Added
- Deployment phases, shown by a racetrack client, are more granular,
  including image building steps.
  [issue #145](https://github.com/TheRacetrack/racetrack/issues/145)
- Racetrack comes with standalone Prometheus and Grafana.
  It contains dedicated dashboards for monitoring the jobs and internal services.
  [issue #144](https://github.com/TheRacetrack/racetrack/issues/144)
- Database connection is being monitored closely by Lifecycle and displayed on a Grafana dashboard.
  [issue #165](https://github.com/TheRacetrack/racetrack/issues/165)

### Changed
- *Fatman* is renamed to *Job*.
  `fatman.yaml` is thus deprecated in favour of `job.yaml` file name.
  Although the endpoint for calling the Job has changed to `/pub/job/NAME/VERSION/PATH`,
  the old endpoint `/pub/fatman/NAME/VERSION/PATH` is still supported for backward compatibility.
  [issue #136](https://github.com/TheRacetrack/racetrack/issues/136)

## [2.8.1] - 2023-01-27
### Changed
- Set `User-agent` header in all CLI requests to circumvent silly Cloudflare's protection.

## [2.8.0] - 2023-01-26
### Added
- A job can be moved from one infrastructure target to another by using a new CLI command.
  Check out `racetrack move --help`.
- A new command `racetrack list` allows to fetch the list of all deployed fatmen with the selected columns.
  See `racetrack list --help` for more details.

### Changed
- Syntax of Racetrack client has been rearranged.
  Check out `racetrack --help` for more details.
  Notable changes:

  - Racetrack URL is now called "remote" and it can be explicitly set with an optional parameter
    `--remote alias` in most of the commands. "Remote" can be a direct URL or an alias.
  - The current remote can be set once with `racetrack set remote ALIAS_OR_URL`
    and then you can omit `--remote` parameter in the next commands like `racetrack list`.
    Check your current remote with `racetrack get remote`.
  - Although `racetrack deploy [WORKDIR] [REMOTE]` syntax is still supported,
    it's deprecated now and `racetrack deploy [WORKDIR] [--remote REMOTE]` should be used instead.
  - Automatic completion can be activated by running `racetrack --install-completion`.
    Then, you'll see relevant prompts after hitting `Tab`.
  - To show the runtime logs, use `racetrack logs NAME [--version VERSION] [--remote REMOTE]`.
    No need to pass workdir with a manifest file any longer.
  - To show the build logs, use `racetrack build-logs NAME [--version VERSION] [--remote REMOTE]`.
    No need to pass workdir with a manifest file any longer.
  - To delete a job, use new syntax: `racetrack delete NAME --version VERSION [--remote REMOTE]` -
    job name and version is now required.
    No need to pass workdir with a manifest file any longer.
  - `racetrack plugin install PLUGIN_URI [--remote REMOTE]` -
    "remote" is now an optional parameter instead of a required argument.
  - To set up an alias for Racetrack's remote URL, use `racetrack set alias ALIAS RACETRACK_URL`
    (former `racetrack config alias set`).
  - To set read-access credentials for a git repository,
    use `racetrack set credentials REPO_URL USERNAME TOKEN_PASSWORD`
    (former `racetrack config credentials set`).
  - To save user's Racetrack Auth Token for Racetrack server,
    use `racetrack login USER_TOKEN [--remote REMOTE]`
    (former `racetrack login RACETRACK_URL USER_TOKEN`).
  - `racetrack logout [--remote REMOTE]`
    (former `racetrack logout RACETRACK_URL`).

- In case of problems with reaching the Job,
  PUB shows the error page (JSON with the meaningful reason), instead of a white page of death.
- The "Open" button gets deactivated on the Dashboard for jobs that are not *Running*.

## [2.7.0] - 2023-01-05
### Added
- Every plugin can have its own configuration, stored in a YAML file.
  After uploading the plugin, the configuration can be edited on Dashboard's *Administration* tab,
  with a *Edit Config* button.
  Plugin can read the configuration from a file `self.config_path: pathlib.Path`.
- Racetrack instance can operate with multiple infrastructure targets.
  By default, there is no infrastructure target. It has to be extended by installing a plugin.
  The infrastructure target is displayed next to the fatman name, on Dashboard's list.
  There is a new, optional field `infrastructure_target` in a Manifest.
  If given, it enforces using the specific target in case of many infrastructures are in use.
  Otherwise, the deafult infrastructure is applied.
- Fatman can be composed of multiple Docker images provided by a plugin or user's manifest.

## [2.6.0] - 2022-12-02
### Added
- "Portfolio" table in a Dashboard has a new column "Job type version".
- List of available job types can be checked with:
  `racetrack plugin list --job-types <racetrack_url>`.
  It is also listed in the *Administration* tab on *Dashboard*.
- Exact job type version can be checked at Fatman's `/health` endpoint.

### Fixed
- When uploading a faulty plugin, the errors are handled in a more reliable manner.
- Plugin's requirements are installed with non-root user context.
- Plugin directory is accessible when initializing the plugin in `__init__` method.
- Fixed conflict between newer protobuf version and opentelemetry package.

## [2.5.1] - 2022-10-28
### Added
- Users can change their password on a Dashboard -> Profile tab -> Change Password
- Fatman webviews can now serve ASGI applications (like FastAPI)

### Fixed
- Added missing `__init__.py` file in one of the racetrack-client modules.

## [2.5.0] - 2022-10-18
### Changed
- One job type can be installed in multiple versions at the same time.
  Users have to pick one of these versions and specify it in the manifest of their fatman,
  eg. `lang: python3:2.4.0`.
  Version of a job type is now required in the `lang` field of Manifest in a manner `name:version`.
  `latest` version can be used (resolving to the highest semantic version), though it's discouraged.
- Plugin bundler has been moved to racetrack-client.
  Now you can do `racetrack plugin bundle` instead of `racetrack-plugin-bundler bundle`.

## [2.4.0] - 2022-10-11
### Added
- Plugins can be installed by means of racetrack-client command
  `racetrack plugin install <plugin_uri> <racetrack_url>`,
  where `plugin_uri` can be either:
    - local file path (eg. `python3-job-type-2.4.0.zip`),
    - URL to a remote HTTP file (eg. `https://github.com/TheRacetrack/plugin/releases/download/2.4.0/python3-job-type-2.4.0.zip`),
    - GitHub repository name (eg. `github.com/TheRacetrack/plugin-python-job-type`) - it takes the ZIP file from the latest release.
    - GitHub repository name with version (eg. `github.com/TheRacetrack/plugin-python-job-type==2.4.0`) - it takes the ZIP file from the specific release.

- Plugins can be uninstalled with a new command:
  `racetrack plugin uninstall <plugin_name> <plugin_version> <racetrack_url>`.

- List of currently installed plugins can be checked with:
  `racetrack plugin list <racetrack_url>`.

### Changed
- All job types are individual plugins now.
  Racetrack starts without any job type by default.
- Base Fatman images are built inside Racetrack by image-builder
  so it's no longer needed to push images prior to the plugin release.

## [2.3.0] - 2022-09-23
### Added
- Fatman access can be narrowed down to single endpoints.
  When adding Auth Resource Permission (in Admin panel), there is a new `endpoint` field,
  which narrows down the permission only to this particular Fatman's endpoint.
  If not set, it covers all endpoints (just as other resource filters do).
  For instance, ESC can have a permission with `call_fatman` scope to only call one endpoint.
- OpenTelemetry can be turned on in Racetrack.
  Given the OTLP collector endpoint,
  the traces from lifecycle, pub and fatman will be sent there.

### Changed
- `python3` job type is now based on `3.9-slim-bullseye` image
  instead of `3.8-slim-buster`.
- Plugins are distributed as ZIP files.
  They can be installed and uninstalled in a Dashboard's Administration page.
  See [using-plugins.md](development/using-plugins.md).

## [2.2.1] - 2022-08-25
### Changed
- Maximum amount of memory for a fatman is reduced to `1GiB` by default
  (if not set explicitly in a manifest).
  In general the maximum memory can't be more than 4 times higher than the minimum memory.
  Racetrack keeps an eye on this rule by automatically adjusting minimum memory amount, if needed.
  It is recommended to declare maximum memory amount explicitly
  in a manifest by defining `resources.memory_max` field.
- Fatman versions in PUB's metrics are always resolved to the exact version
  instead of wildcards.

## [2.2.0] - 2022-08-16
### Added
- Golang job types serve interactive Swagger UI with API documentation on the home page.

### Changed
- Function `fatman_job_types` of plugins changed its signature.
  Now the first parameter is a Docker Registry prefix to work well
  with different Docker registry namespaces.
  All job-type plugins has to be adjusted accordingly.
  See [plugins-job-types.md](development/plugins-job-types.md) for more details.
- A namespace for docker images in a Docker Registry is configurable
  so that Racetrack can be released to any Docker Registry.
- A namespace for fatman workloads running on Kubernetes is now configurable
  by means of `FATMAN_K8S_NAMESPACE` environment variable,
  by default it's set to `racetrack`.
- Hostname subdomain of Racetrack services is now configurable by means of
  `RACETRACK_SUBDOMAIN` environment variable, by default it's set to `racetrack`.
- Golang job type has been moved to [Plugin - Go Job Type](https://github.com/TheRacetrack/plugin-go-job-type).
  Now it's not enabled by default in Racetrack.

## [2.1.2] - 2022-07-29
### Changed
- Overall requests performance has been improved by switching from 
  Flask & twisted (WSGI) to FastAPI & Uvicorn (ASGI) web server.
  Fatman server should now be less laggy under heavy load.
  Additionaly, FastAPI comes with better request validation and newer SwaggerUI page.
  Fatman redeployment is needed for the changes to take effect.

## [2.1.1] - 2022-07-25
### Added
- Plugins can provide its own Fatman Deployers
  to deploy workloads to other types of platforms.
  See [developing-plugins.md](development/developing-plugins.md) and
  [Docker Daemon Deployer Plugin](https://github.com/TheRacetrack/plugin-docker-daemon-deployer)

### Changed
- Fatman's metrics now contain number of requests and duration for each endpoint
  (including auxiliary endpoints).

### Fixed
- Fixed redeploying fatmen from the dashboard
- Making multiple attempts to deploy the same fatman at the same time is now disallowed.
- "In progress" deployments are halted when Lifecycle restarts
  (due to upgrade or eviction)

## [2.1.0] - 2022-07-08
### Changed
- Fatman secrets (git credentials and secret vars) are kept in Racetrack,
  so fatmen are fully reproducible again.
  In other words, it is technically possible to rebuild and reprovision fatman
  by anyone who is allowed to do so (anyone with permissions, not just the author)
  to apply latest Racetrack changes.
  You can click "Rebuild and provision" to do a complete redeployment of a fatman,
  or just "Reprovision" to apply changes without rebuilding the image
  (eg. useful when changing replicas count).

- Racetrack client no longer depends on `requests` package 
  in favour of using the built-in `urllib` module.

## [2.0.0] - 2022-06-30
### Added
- Plugins can hook into the `post_fatman_delete` event to add their
  actions after deleting a fatman.
  See [Teams Notifications Racetrack Plugin](https://github.com/TheRacetrack/plugin-teams-notifications)

- Response errors are also displayed in the logs 
  in addition to returning message in HTTP payload.

- Racetrack client has new command `racetrack run-local . <racetrack_url>`
  allowing to run fatman locally based on docker image built by remote Racetrack.
  Docker has to be installed on your system.

### Changed
-   Fatman permissions model is more restrictive.
    Now users, ESCs and fatman families can be granted fine-grained permissions.
    Users can have access to a subset of fatmen and they
    can see and manage only those that are allowed for them.
    Old permissions have been migrated (Fatman-to-Fatman and ESC-to-fatman access).

    By default, Users can now do the following:
    
    - read all fatman status (browse on a dashboard)
    - call endpoints of every fatman
    - deploy and redeploy fatmen
    - delete only fatmen that has been deployed by the user (starting from the newly deployed ones)

    Admin can grant or revoke permissions.
    Permisssion can cover either all fatmen, whole fatman family or a single fatman.

    Permission is related to one of the operation type (called "scope"):

    - `read_fatman` - list fatman, check fatman details
    - `deploy_fatman` - deploy fatman in a particular family, redeploy fatman
    - `deploy_new_family` - deploy new fatman family
    - `delete_fatman` - move to trash, dismantle from a cluster
    - `call_fatman` - call fatman endpoints
    - `call_admin_api` - not important for regular users
    - `full_access` - not important for regular users

- Authentication tokens have been revamped and format changed.
  Users are required to use new tokens in order to use CLI racetrack client.
  Log in to Dashboard, copy the token and run `racetrack login` again.
  Old ESC tokens are still supported to keep backwards compatibility, 
  but they should be regenerated if possible.

- A method for calling fatman from inside of other fatman has been changed due to new auth model.
  See [python-chain sample](../sample/python-chain/entrypoint.py).
  All fatmen calling another fatman are required to be redeployed (to use new tokens).

- Since there is one type of tokens, 
  Auth header has been unified and renamed to `X-Racetrack-Auth`.
  It should be used no matter if it's ESC, User or a Fatman.
  Old headers are still supported but may be abandoned in the future:
  `X-Racetrack-User-Auth`, `X-Racetrack-Esc-Auth`, `X-Racetrack-Fatman-Auth`

- Racetrack services has been adjusted to the new URL format. 
  `/ikp-rt` prefix has been removed from all URLs.
  Instead, `ikp-rt` part may be included in the cluster hostname, making session cookies to work hassle-free and more secure.
  For instance, Racetrack Dashboard address is now: `https://ikp-rt.<cluster.address>/dashboard`.
  Lifecycle address is: `https://ikp-rt.<cluster.address>/lifecycle`.
  PUB runs on: `https://ikp-rt.<cluster.address>/pub`.
  Thus, Fatman instances can be accessed at: `https://ikp-rt.<cluster.address>/pub/fatman/<name>/<version>/<path>`.

## [1.2.0] - 2022-05-31
### Added
- `fatman.yaml` manifest file supports overlays.
  Including `extends` field (with a path to base manifest)
  will make it to merge base and overlay layers.
  It may come in handy when working with multiple environments (dev/test/prod)
  referring to the same base manifest.
  See [overlays sample](../sample/overlays).
- Job types can be extended with plugins.
  Check out [sample job-type plugin](https://github.com/TheRacetrack/plugin-rust-job-type)
  and [developing-plugins.md](development/developing-plugins.md) to see a guide how to create and activate plugins.
- Racetrack documentation is now served at "Docs" tab in Dashboard.
  Check out "Home" page to get started.
- Plugins can extend Racetrack documentation with its own pages written in Markdown
  (it may be generated at runtime depending on plugin configuration).

### Changed
- `racetrack validate PATH` now evaluates the manifest outcome
  and prints it to verify the result of extending overlay manifest.
- Critical actions like deleting fatman or redeploying it
  open a modal window with confirmation button to prevent accidental removal.
- Racetrack environments are easier distinguishable between dev, test, preprod and prod
  due to different colors of the dashboard navbar and additional prefix `[prod]` in the title.

## [1.1.0] - 2022-04-21
### Added
- New "Audit Log" tab in Dashboard shows activity events done by users,
  eg. "fatman F1 of user Alice has been deleted by Bob".
  It can be filtered by events related to a logged user,
  whole fatman family or a particular fatman.

### Changed
- Once a fatman name (and version) has been claimed,
  it can never be deployed again to prevent accidental/hostile reusing.
- Login page has been revamped.

### Fixed
- Display error cause on dashboard in case of "Redeploy" failure.

## [1.0.2] - 2022-04-06
### Changed
- Set default fatman maximum memory to 8GiB

## [1.0.1] - 2022-04-06
### Changed
- Fatman dependency graph is interactive, nodes are movable.
  Clicking on a node filters out all its neighbours 
  to see which fatmen can be accessed by particular ESC 
  or which ESCs have access to a particular fatman.

### Changed
- Set default fatman minimum memory to 150MiB

## [1.0.0] - 2022-03-29
### Added
- Fatman manifest can declare resources to be allocated to the Fatman
  with `resources` field, including minimum/maximum memory, minimum/maximum CPU cores.
  See [Fatman Manifest File](user.md#the-fatman-manifest-file)
- Dashboard shows datetime when the last call was made to a fatman.
  Fatman redeployment is needed for the changes to take effect.
- Dashboard has a new "Portfolio" tab for browsing fatmen freely
  with custom criteria and showing the candidates for removal.

## [0.7.8] - 2022-03-18

## [0.7.7] - 2022-03-18
### Changed
- Racetrack client validates given token when running `racetrack login`
  and complains immediately if it's wrong
- Fatman returns 400 BAD REQUEST response in case of missing argument,
  unexpected argument or any other TypeError.

### Fixed
- Fixed Fatmen getting Lost.
  Fatmen shouldn't wrongly change its status to "Lost" any longer.

## [0.7.6] - 2022-03-04

## [0.7.5] - 2022-03-01
### Added
- Log messages contain Request Tracing ID, 
  which allows to track down what was happening during the request processing by different services.
  PUB can read tracing ID from a specific HTTP request header. If not given, it will be generated.
  On IKP clusters this header is named `traceparent` (by default it's `X-Request-Tracing-Id`).
  ID is also returned in the response headers, so you can use it when reporting bugs.
  Fatman redeployment is needed for the changes to take effect.

## [0.7.4] - 2022-03-01
### Added
- PUB collects histogram of fatman response times
  and metrics related to endless requests and response codes.

## [0.7.3] - 2022-02-28
### Changed
- `GET /metrics 200` requests are hidden from access logs.
- Reading from `stdin` is prohibited at fatman initialization and it raises an error once detected,
  showing stack trace with the place where there was an attempt.
  Fatman doesn't go unresponsive any longer, awaiting input indefinitely.

### Fixed
- Fatman logs doesn't show misleading "Timing out client" errors anymore.
  It was related to HTTP sessions kept alive by browsers, not actual fatman request time-outs.

## [0.7.2] - 2022-02-14
### Changed
- Access logs are not polluted with redundant `/live`, `/ready` & `/health` requests.

### Fixed
- Racetrack logs show non-ASCII characters

## [0.7.1] - 2022-02-07
### Added
- Racetrack dashboard shows active plugins along with their versions.

### Changed
- Fatman manifest is checked against using HTTPS git remote only (SSH is not supported).
- `None` values metrics are allowed. They're ignored instead of logging error
  as there is no null in Prometheus, only samples that don't exist.
- Fatman access logs have shorter, concise format.
  Time, HTTP method, path and response code are the only ones displayed.

## [0.7.0] - 2022-01-31
### Added
- When accessing a Fatman through a PUB, there can be used wildcard version format: `1.x` or `1.2.x`.
  This points to a highest stable version of the Fatman that matches the pattern.
  For instance, `1.x` keeps track of all v1 updates, but skips next major versions `2.0.0` and above.
  Fatman redeployment is needed for the changes to take effect.

### Changed
- "latest" fatman version now points to the highest version disregarding versions with any label (eg. `-dev`).
  Thus deploying `2.0.0-alpha` pre-release versions doesn't affect "latest" alias until `2.0.0` is deployed.

### Fixed
- Public endpoints are properly handled with version aliases (eg. "latest", "1.x")

## [0.6.1] - 2022-01-24
### Added
- Phases of deployment are tracked by showing "building image", "creating cluster resources",
  "initializing Fatman entrypoint", etc. in RT client in place of bare "deployment in progress..." message.

### Changed
- Fatman versions are validated according to [SemVer format](https://semver.org/).
  Version should match `MAJOR.MINOR.PATCH[LABEL]`, eg.: `0.1.2` or `0.0.0-dev`.

### Fixed
- Zero-value metrics are shown properly at `/metrics` endpoint of a Fatman.

## [0.6.0] - 2022-01-17
### Added
- Racetrack functionality can be extended with plugins.
  Check out [developing-plugins.md](development/developing-plugins.md) to see a guide how to create and activate plugins.

### Changed
- Whole directories are handled in `static_endpoints` to serve recursively all of its content.
- Metrics from Postgres database and PUB are exported. 
  It gives better monitoring of Fatman requests performance.
- Registration form has been revamped to show errors in a more user-friendly way.
- Pods resource requests have been adjusted to its actual needs.
  Cluster resource shortages shouldn't happen so prematurely anymore.

### Fixed
- Show real reason of internal exceptions, eg. Neo4j auth error

## [0.5.0] - 2022-01-10
### Changed
- Overwriting fatmen is disabled.
  It's not allowed to deploy a fatman with the same name & version as an existing one,
  unless it's deployed with `--force` flag.
- Duplicated env vars error is now more meaningful:
  "found illegal runtime env vars, which conflict with reserved names: RK_HOST"

## [0.4.1] - 2022-01-05
### Fixed
- Fixed Manifests getting empty on Racetrack upgrade.

## [0.4.0] - 2022-01-03
### Added
- Number of running instances of the Fatman 
  can be configured with `replicas` field in a manifest.yaml.
  In case of multiple replicas, `racetrack logs` collects logs from all instances at once.
- Deployed fatmen can be deleted through racetrack client using new command:
  `racetrack delete <workdir> <racetrack_url> [--version X.Y.Z]`.

## [0.3.5] - 2021-12-09
### Added
- Fatman endpoints that are supposed to be accessed publicly (without authentication)
  can be declared in `public_endpoints` field of manifest.
  This makes a request that needs to be approved by Racetrack admin.
  See [python-ui-flask sample](../sample/python-ui-flask).

### Fixed
- Improved overall Fatman response time.

## [0.3.4] - 2021-12-06
### Changed
- Fatman's `/live`, `/ready` and `/health` endpoints doesn't require authentication.

## [0.3.3] - 2021-11-22
### Changed
- Fatman "dashboard" renamed to "webview". See Python Job Type docs: Custom Webview UI.
- On local dev Racetrack there's no need to commit every job change prior to deployment
  (it gets the working directory snapshot).

### Fixed
- Default admin account is no longer recreated.

## [0.3.1] - 2021-11-15
### Added
- New optional field in Manifest: `labels` - dictionary with metadata describing fatman for humans.
  Labels are shown on a dashboard page besides fatman name.
- Example input data (shown on Swagger UI) can be defined for auxiliary endpoints 
  by implementing `docs_input_examples`.
  See Python Job Type docs: Auxiliary endpoints
  section and [python-auxiliary-endpoints sample](../sample/python-auxiliary-endpoints).

### Fixed
- RT specific Dashboard cookie is removed upon logout
- Error returned by Fatman contains more information (including Lifecycle response)
  and uses correct status code (instead of 500)
- Fixed showing spurious success of Fatman redeployment 
  (ensure new Fatman responds to health probes).

## [0.3.0] - 2021-11-08
### Added
- `racetrack logs` command follows Fatman logs when called along with `--follow` flag.
### Changed
- Lifecycle API is fully authenticated, every request to Fatman needs to have either User, ESC or Fatman token.
- `X-Racetrack-Caller` header has changed to `X-Racetrack-Esc-Auth`

## [0.2.1] - 2021-10-25
### Added
- Multiple versions of the same fatman are allowed. 
  Obsolete versions are not removed automatically. 
  ESC permissions are assigned to whole fatmen family by its name.
- Build logs are always captured and can be seen on Racetrack Dashboard by clicking "Logs" / "Build logs"
  or by issuing `racetrack build-logs <workdir> <racetrack_url>`.
- Fatman logs are displayed on Dashboard under option "Logs" / "Runtime logs". 

### Changed
- Fatman base URL is changed to `/ikp-rt/pub/fatman/<fatman-name>/<version>/`. 
  Version can be e.g. `0.0.1` or `latest`.

## [0.2.0] - 2021-10-11
### Added
- Environment vars can be configured in manifest (including build time env, runtime env and secrets).
  Therefore, pip dependencies can be installed from a private repository. 
  See Python Job Type docs: Environment variables section.
- Swagger UI allows to set `X-Racetrack-Caller` header for making authorized Fatman calls.
- Dashboard profile shows a user token 
- Racetrack client `deploy` and `logs` commands enforces logging with token
- `racetrack login` and `logout` commands
- `racetrack config show` for viewing racetrack config

### Changed
- `docs_input_example` outcome is validated at deployment stage. 
  It's checked against JSON-serializability and its size should not exceed 1 MB.
  This solves unresponsive Swagger UI pages, 
  but it may enforce to use a brief example at the expense of having representative one.

## [0.1.1] - 2021-10-04
### Added
- Customized Prometheus metrics can be exported by implementing `metrics` method.

### Changed
- Dashboard allows users to register, to be able to login and view list of Fatmen.

### Fixed
- Generating graph on RT Dashboard
- Generating token for ESC in RT admin panel

## [0.1.0] - 2021-09-27
### Changed
- Hide "Open" button for erroneous Fatman on Dashboard page.
  Instead, show a section containing error message and logs. 
- Racetrack client infers full lifecycle URL, namely https protocol and `/ikp-rt/lifecycle` path, if not given. 
  For instance, `ikp-dev-cluster.example.com` is a valid URL to deploy fatmen.
- Admin panel not available on Dashboard (moved to Lifecycle).

### Fixed
- Use DNS hostname of a cluster instead of raw IP address when redirecting to a Fatman URL
  (fixed in dashboard "Open" link as well as in `racetrack deploy` output).

## [0.0.17] - 2021-09-20
### Added
- Fatman serves 3 version numbers at `/health` endpoint: 
    - `git_version` - arising from the git history of a job source code,
    - `fatman_version` - taken from `version` field in manifest (this is also displayed at SwaggerUI page).
    - `deployed_by_racetrack_version` - version of the Racetrack the Fatman was deployed with.
- Dashboard displays current Racetrack version in the footer.
- Static endpoints for serving local files at particular path (eg: `/xrai` endpoint serving `xrai.yaml`)
- Authorization to PUB (optional right now) for accessing Fatman `/perform`.
  Requires creating ESC and distributing its token to user.

### Fixed
- Show localized Dashboard dates on Firefox

## [0.0.16] - 2021-09-13
### Added
- `build-essential` package is incorporated into python3 base image. `gcc` and `g++` packages are
  there out-of-the-box, so there is no need to include them manually to your `system_dependencies` any longer.
- Dashboard page shows both dates for each Fatman: "Created at" and "Last updated" 
  (deployed at) along with its age (e.g. "5 minutes ago", "5 days ago").

### Changed
- In case of python3 initialization error, full traceback coming from fatman is 
  displayed to a user (eg: it's easier to find out where is a bad import).
- Deployment errors displayed by CLI client are shortened and yet more meaningful.
  Client's traceback is not displayed if not needed.
- Datetimes shown on Dashboard get a localized timezone from a browser, so it's
  no longer UTC time (unless you work from UK).
- Fatmen list on Dashboard is ordered by last deployment date.

### Fixed
- Fix retrieving logs right after deploying a Fatman.
- Increased timeout for creating a pod. It takes into account longer image pulling.

## [0.0.15] - 2021-09-07
### Added
- New required `owner_email` field (email address of the Fatman's owner to reach out) in manifest
- List of Fatmen (in Dashboard) shows who deployed the fatman recently 
  (username is taken from git credentials)
- Auxiliary endpoints - custom endpoint paths handled by entrypoint methods (eg. `/explain` endpoint)

### Changed
- Racetrack client shows full logs from building the image in case of failure.

## [0.0.14] - 2021-09-06
### Changed
- Fatman has read-write access to local working directory.
- Deployment errors are more meaningful and less misleading due to revised health checks
  (ie. cluster errors are distinguished from job syntax errors or initialization errors).
- One common versioning for all Racetrack components (backend and CLI client)

### Fixed
- Fix "Critical worker timeout" WSGI error
- Increase memory limits for building images (up to 8Gi)
- Fix Lifecycle resurrecting dead jobs

## [0.0.5] - 2021-08-26
### Added
- Setting aliases for Racetrack servers

### Changed
- Syntax for configuring private registries credentials
- Input payload is flattened (without "args" & "kwargs")

## [0.0.4] - 2021-08-20
### Added
- Showing recent logs from Fatman

## [0.0.2] - 2021-08-10
### Added
- Deploying Fatman<|MERGE_RESOLUTION|>--- conflicted
+++ resolved
@@ -6,19 +6,16 @@
 
 ## [Unreleased]
 ### Changed
-<<<<<<< HEAD
+- Dashboard displays original YAML for the job's manifest.
+  ([#262](https://github.com/TheRacetrack/racetrack/issues/262))
 - Dashboard now renders a table on the portfolio tab with QTable rather than TableFilter,
   which occasionally seemed to have rendering issues.
   Plus, it's more consistent with the current UI styling.
   ([#258](https://github.com/TheRacetrack/racetrack/issues/258))
-=======
-- Dashboard displays original YAML for the job's manifest.
-  ([#262](https://github.com/TheRacetrack/racetrack/issues/262))
 
 ### Fixed
 - Dashboard redirects to login page when session expires.
   ([#266](https://github.com/TheRacetrack/racetrack/issues/266))
->>>>>>> 28b7ac50
 
 ## [2.16.0] - 2023-06-05
 ### Added
