# Changelog
All **user-facing**, notable changes will be documented in this file.

The format is based on [Keep a Changelog](https://keepachangelog.com/en/1.0.0/),
and this project adheres to [Semantic Versioning](https://semver.org/spec/v2.0.0.html).

## [Unreleased]
<<<<<<< HEAD
### Added
- Jobs tree on the Dashboard is live refreshed as soon as someone else's change is detected.
  [issue #239](https://github.com/TheRacetrack/racetrack/issues/239)

=======

## [2.15.0] - 2023-05-26
>>>>>>> 22d690f8
### Changed
- The name of the caller is recorded in the internal logs,
  giving the ability to track down who made the request based on its ID.
  Job types can also retrieve that information by extracting it from an HTTP header.
  [issue #246](https://github.com/TheRacetrack/racetrack/issues/246)
- racetrack-client shows more details in case of an HTTP error.
  [issue #245](https://github.com/TheRacetrack/racetrack/issues/245)
- `golang`, `python`, and `wrapper_properties` fields are deprecated in Manifest schema,
  use `jobtype_extra` instead. This is backwards compatible.
  (https://github.com/TheRacetrack/racetrack/issues/231)
- Editing the manifest online triggers a redeployment of the job, keeping manifest up-to-date with running job.
  (https://github.com/TheRacetrack/racetrack/issues/250)

## [2.14.0] - 2023-05-18
### Added
- Dashboard links to job-related Grafana dashobards.
  [issue #206](https://github.com/TheRacetrack/racetrack/issues/206)
- Manifest of a job can be edited online on the Dashboard after selecting a job.
  Keep in mind that your online changes can be overwritten by the next deployment,
  if you didn't reflect these temporary changes in git after all.
  [issue #217](https://github.com/TheRacetrack/racetrack/issues/217)

### Changed
- Minor UI improvements and styling for Dashboard, including:
  - Sorting jobs by status (starting from faulty ones)
  - Jobs ordering is persisted in local storage
  - Spinner indicators during loading the data
  - Status indicator (green/red/yellow) and number of jobs on a jobs tree
  - Panel takes up the whole space available - no white bars on the sides
  - Jobs tree has its own scrollbar
  - "10 seconds ago" labels are refreshed over time.

### Fixed
- Tree of jobs is refreshed after deleting a job.
  [issue #211](https://github.com/TheRacetrack/racetrack/issues/211)

## [2.13.0] - 2023-05-10
### Added
- "Jobs" tab now shows the tree of jobs grouped by the family name.
  Jobs tree can be filtered by name, version, owner, job type version or infrastructure target.
  [issue #212](https://github.com/TheRacetrack/racetrack/issues/212)

### Changed
- Dashboard UI has been revamped and turned into Single Page Application
  using modern front-end frameworks, which made it more smooth and responsive.
  [issue #212](https://github.com/TheRacetrack/racetrack/issues/212)

## [2.12.1] - 2023-04-21
### Changed
- Racetrack client returns non-zero exit code in case of error.
  [issue #224](https://github.com/TheRacetrack/racetrack/issues/224)
- Dashboard is more responsive in case of a database malfunction (shows error rather than hanging indefinitely),
  since Postgres is no longer its hard dependency.

## [2.12.0] - 2023-03-29
### Added
- New column in the *list* command of the Racetrack client displays a job type.
  Try it out by running `racetrack list -c job_type`.
  [issue #207](https://github.com/TheRacetrack/racetrack/issues/207)
- New command `racetrack call NAME ENDPOINT PAYLOAD [--version VERSION] [--remote REMOTE] [--curl]`
  allows you to call an endpoint of a job.
  Provide the name of the job and the payload of the request in JSON or YAML format,
  for example `racetrack call adder /api/v1/perform '{"numbers": [40,2]}'`.
  Use `--curl` flag, if you want to generate a curl query instead of calling the job.
  Check out `racetrack call --help` for more details.
  [issue #146](https://github.com/TheRacetrack/racetrack/issues/146)
- Name of the job can be autocompleted by hitting `Tab` while typing a CLI command.
  Remember to run `racetrack --install-completion` beforehand.
  Under the hood, it fetches the available jobs from the current remote.

### Changed
- The *list* command of the Racetrack client drops the fancy formatting and *INFO*/*DEBUG* logs
  when being piped into another command (ie. not connected to a terminal/tty device). Try `racetrack list | cat`.
  [issue #207](https://github.com/TheRacetrack/racetrack/issues/207)

### Fixed
- Performance of PUB component has been improved
  by reducing number of requests made to the Lifecycle and to the database.
  [issue #155](https://github.com/TheRacetrack/racetrack/issues/155)
- Fixed saving plugin's config.
  [issue #218](https://github.com/TheRacetrack/racetrack/issues/218)
- Racetrack's cookie can work even on non-HTTPS deployments.
  [issue #225](https://github.com/TheRacetrack/racetrack/issues/225)

## [2.11.0] - 2023-03-17
### Added
- When specifying a job type version, wildcards can be used.
  For instance, `mllab:1.3.*-3.9-bullseye` to subscribe for the latest patches
  or `mllab:1.*.*-3.9-bullseye` if you feel more adventurous.
  The job could be upgraded without committing to manifest then.
  It's the extension of the existing `latest` tag, but it now supports multiple job type variants.
  Note: The release of a new job type version has no effect on existing jobs until they are redeployed.
  [issue #183](https://github.com/TheRacetrack/racetrack/issues/183)

### Changed
- *Portfolio* tab on Dashboard shows the exact version of a job type,
  even if its manifest specifies a wildcard version or "latest".
  [issue #203](https://github.com/TheRacetrack/racetrack/issues/203)

### Fixed
- Fixed opening a job after regenerating the token.
  [issue #200](https://github.com/TheRacetrack/racetrack/issues/200)
- Fixed CSRF Trusted Origins protection.
  [issue #197](https://github.com/TheRacetrack/racetrack/issues/197)

## [2.10.1] - 2023-03-10
### Added
- Grafana's "Lifecycle" dashboard now includes
  a new panel that tracks the number of jobs with the particular status.

### Changed
- "Orhpaned" jobs are no longer adopted by Racetrack.
  This was causing spurious "Lost" status after all.
  [issue #163](https://github.com/TheRacetrack/racetrack/issues/163),
  [issue #134](https://github.com/TheRacetrack/racetrack/issues/134)
- Third-party dependencies have been upgraded.

### Fixed
- Regenerating a user token via the button on your profile now no longer requires a refresh.
  [issue #188](https://github.com/TheRacetrack/racetrack/issues/188)

## [2.10.0] - 2023-03-03
### Added
- Deletion pop-up contains the name of the job to confirm that you're about to delete the right one.
  [issue #176](https://github.com/TheRacetrack/racetrack/issues/176)
- Button added to the profile page that lets you regenerate your authentication token.
  [issue #139](https://github.com/TheRacetrack/racetrack/issues/139)

### Changed
- Racetrack client keeps the local config file `~/.racetrack/config.yaml` with mode `600`
  (not readable by others) and warns you if this file has insecure permissions
  since it may contain credentials.
  [issue #179](https://github.com/TheRacetrack/racetrack/issues/179)

## [2.9.1] - 2023-02-20
### Changed
- *Fatman* has been renamed to *Job* in all database tables, columns and values.
  For instance, scope `call_fatman` is now `call_job`.
  [issue #162](https://github.com/TheRacetrack/racetrack/issues/162)

## [2.9.0] - 2023-02-14
### Added
- Deployment phases, shown by a racetrack client, are more granular,
  including image building steps.
  [issue #145](https://github.com/TheRacetrack/racetrack/issues/145)
- Racetrack comes with standalone Prometheus and Grafana.
  It contains dedicated dashboards for monitoring the jobs and internal services.
  [issue #144](https://github.com/TheRacetrack/racetrack/issues/144)
- Database connection is being monitored closely by Lifecycle and displayed on a Grafana dashboard.
  [issue #165](https://github.com/TheRacetrack/racetrack/issues/165)

### Changed
- *Fatman* is renamed to *Job*.
  `fatman.yaml` is thus deprecated in favour of `job.yaml` file name.
  Although the endpoint for calling the Job has changed to `/pub/job/NAME/VERSION/PATH`,
  the old endpoint `/pub/fatman/NAME/VERSION/PATH` is still supported for backward compatibility.
  [issue #136](https://github.com/TheRacetrack/racetrack/issues/136)

## [2.8.1] - 2023-01-27
### Changed
- Set `User-agent` header in all CLI requests to circumvent silly Cloudflare's protection.

## [2.8.0] - 2023-01-26
### Added
- A job can be moved from one infrastructure target to another by using a new CLI command.
  Check out `racetrack move --help`.
- A new command `racetrack list` allows to fetch the list of all deployed fatmen with the selected columns.
  See `racetrack list --help` for more details.

### Changed
- Syntax of Racetrack client has been rearranged.
  Check out `racetrack --help` for more details.
  Notable changes:

  - Racetrack URL is now called "remote" and it can be explicitly set with an optional parameter
    `--remote alias` in most of the commands. "Remote" can be a direct URL or an alias.
  - The current remote can be set once with `racetrack set remote ALIAS_OR_URL`
    and then you can omit `--remote` parameter in the next commands like `racetrack list`.
    Check your current remote with `racetrack get remote`.
  - Although `racetrack deploy [WORKDIR] [REMOTE]` syntax is still supported,
    it's deprecated now and `racetrack deploy [WORKDIR] [--remote REMOTE]` should be used instead.
  - Automatic completion can be activated by running `racetrack --install-completion`.
    Then, you'll see relevant prompts after hitting `Tab`.
  - To show the runtime logs, use `racetrack logs NAME [--version VERSION] [--remote REMOTE]`.
    No need to pass workdir with a manifest file any longer.
  - To show the build logs, use `racetrack build-logs NAME [--version VERSION] [--remote REMOTE]`.
    No need to pass workdir with a manifest file any longer.
  - To delete a job, use new syntax: `racetrack delete NAME --version VERSION [--remote REMOTE]` -
    job name and version is now required.
    No need to pass workdir with a manifest file any longer.
  - `racetrack plugin install PLUGIN_URI [--remote REMOTE]` -
    "remote" is now an optional parameter instead of a required argument.
  - To set up an alias for Racetrack's remote URL, use `racetrack set alias ALIAS RACETRACK_URL`
    (former `racetrack config alias set`).
  - To set read-access credentials for a git repository,
    use `racetrack set credentials REPO_URL USERNAME TOKEN_PASSWORD`
    (former `racetrack config credentials set`).
  - To save user's Racetrack Auth Token for Racetrack server,
    use `racetrack login USER_TOKEN [--remote REMOTE]`
    (former `racetrack login RACETRACK_URL USER_TOKEN`).
  - `racetrack logout [--remote REMOTE]`
    (former `racetrack logout RACETRACK_URL`).

- In case of problems with reaching the Job,
  PUB shows the error page (JSON with the meaningful reason), instead of a white page of death.
- The "Open" button gets deactivated on the Dashboard for jobs that are not *Running*.

## [2.7.0] - 2023-01-05
### Added
- Every plugin can have its own configuration, stored in a YAML file.
  After uploading the plugin, the configuration can be edited on Dashboard's *Administration* tab,
  with a *Edit Config* button.
  Plugin can read the configuration from a file `self.config_path: pathlib.Path`.
- Racetrack instance can operate with multiple infrastructure targets.
  By default, there is no infrastructure target. It has to be extended by installing a plugin.
  The infrastructure target is displayed next to the fatman name, on Dashboard's list.
  There is a new, optional field `infrastructure_target` in a Manifest.
  If given, it enforces using the specific target in case of many infrastructures are in use.
  Otherwise, the deafult infrastructure is applied.
- Fatman can be composed of multiple Docker images provided by a plugin or user's manifest.

## [2.6.0] - 2022-12-02
### Added
- "Portfolio" table in a Dashboard has a new column "Job type version".
- List of available job types can be checked with:
  `racetrack plugin list --job-types <racetrack_url>`.
  It is also listed in the *Administration* tab on *Dashboard*.
- Exact job type version can be checked at Fatman's `/health` endpoint.

### Fixed
- When uploading a faulty plugin, the errors are handled in a more reliable manner.
- Plugin's requirements are installed with non-root user context.
- Plugin directory is accessible when initializing the plugin in `__init__` method.
- Fixed conflict between newer protobuf version and opentelemetry package.

## [2.5.1] - 2022-10-28
### Added
- Users can change their password on a Dashboard -> Profile tab -> Change Password
- Fatman webviews can now serve ASGI applications (like FastAPI)

### Fixed
- Added missing `__init__.py` file in one of the racetrack-client modules.

## [2.5.0] - 2022-10-18
### Changed
- One job type can be installed in multiple versions at the same time.
  Users have to pick one of these versions and specify it in the manifest of their fatman,
  eg. `lang: python3:2.4.0`.
  Version of a job type is now required in the `lang` field of Manifest in a manner `name:version`.
  `latest` version can be used (resolving to the highest semantic version), though it's discouraged.
- Plugin bundler has been moved to racetrack-client.
  Now you can do `racetrack plugin bundle` instead of `racetrack-plugin-bundler bundle`.

## [2.4.0] - 2022-10-11
### Added
- Plugins can be installed by means of racetrack-client command
  `racetrack plugin install <plugin_uri> <racetrack_url>`,
  where `plugin_uri` can be either:
    - local file path (eg. `python3-job-type-2.4.0.zip`),
    - URL to a remote HTTP file (eg. `https://github.com/TheRacetrack/plugin/releases/download/2.4.0/python3-job-type-2.4.0.zip`),
    - GitHub repository name (eg. `github.com/TheRacetrack/plugin-python-job-type`) - it takes the ZIP file from the latest release.
    - GitHub repository name with version (eg. `github.com/TheRacetrack/plugin-python-job-type==2.4.0`) - it takes the ZIP file from the specific release.

- Plugins can be uninstalled with a new command:
  `racetrack plugin uninstall <plugin_name> <plugin_version> <racetrack_url>`.

- List of currently installed plugins can be checked with:
  `racetrack plugin list <racetrack_url>`.

### Changed
- All job types are individual plugins now.
  Racetrack starts without any job type by default.
- Base Fatman images are built inside Racetrack by image-builder
  so it's no longer needed to push images prior to the plugin release.

## [2.3.0] - 2022-09-23
### Added
- Fatman access can be narrowed down to single endpoints.
  When adding Auth Resource Permission (in Admin panel), there is a new `endpoint` field,
  which narrows down the permission only to this particular Fatman's endpoint.
  If not set, it covers all endpoints (just as other resource filters do).
  For instance, ESC can have a permission with `call_fatman` scope to only call one endpoint.
- OpenTelemetry can be turned on in Racetrack.
  Given the OTLP collector endpoint,
  the traces from lifecycle, pub and fatman will be sent there.

### Changed
- `python3` job type is now based on `3.9-slim-bullseye` image
  instead of `3.8-slim-buster`.
- Plugins are distributed as ZIP files.
  They can be installed and uninstalled in a Dashboard's Administration page.
  See [using-plugins.md](development/using-plugins.md).

## [2.2.1] - 2022-08-25
### Changed
- Maximum amount of memory for a fatman is reduced to `1GiB` by default
  (if not set explicitly in a manifest).
  In general the maximum memory can't be more than 4 times higher than the minimum memory.
  Racetrack keeps an eye on this rule by automatically adjusting minimum memory amount, if needed.
  It is recommended to declare maximum memory amount explicitly
  in a manifest by defining `resources.memory_max` field.
- Fatman versions in PUB's metrics are always resolved to the exact version
  instead of wildcards.

## [2.2.0] - 2022-08-16
### Added
- Golang job types serve interactive Swagger UI with API documentation on the home page.

### Changed
- Function `fatman_job_types` of plugins changed its signature.
  Now the first parameter is a Docker Registry prefix to work well
  with different Docker registry namespaces.
  All job-type plugins has to be adjusted accordingly.
  See [plugins-job-types.md](development/plugins-job-types.md) for more details.
- A namespace for docker images in a Docker Registry is configurable
  so that Racetrack can be released to any Docker Registry.
- A namespace for fatman workloads running on Kubernetes is now configurable
  by means of `FATMAN_K8S_NAMESPACE` environment variable,
  by default it's set to `racetrack`.
- Hostname subdomain of Racetrack services is now configurable by means of
  `RACETRACK_SUBDOMAIN` environment variable, by default it's set to `racetrack`.
- Golang job type has been moved to [Plugin - Go Job Type](https://github.com/TheRacetrack/plugin-go-job-type).
  Now it's not enabled by default in Racetrack.

## [2.1.2] - 2022-07-29
### Changed
- Overall requests performance has been improved by switching from 
  Flask & twisted (WSGI) to FastAPI & Uvicorn (ASGI) web server.
  Fatman server should now be less laggy under heavy load.
  Additionaly, FastAPI comes with better request validation and newer SwaggerUI page.
  Fatman redeployment is needed for the changes to take effect.

## [2.1.1] - 2022-07-25
### Added
- Plugins can provide its own Fatman Deployers
  to deploy workloads to other types of platforms.
  See [developing-plugins.md](development/developing-plugins.md) and
  [Docker Daemon Deployer Plugin](https://github.com/TheRacetrack/plugin-docker-daemon-deployer)

### Changed
- Fatman's metrics now contain number of requests and duration for each endpoint
  (including auxiliary endpoints).

### Fixed
- Fixed redeploying fatmen from the dashboard
- Making multiple attempts to deploy the same fatman at the same time is now disallowed.
- "In progress" deployments are halted when Lifecycle restarts
  (due to upgrade or eviction)

## [2.1.0] - 2022-07-08
### Changed
- Fatman secrets (git credentials and secret vars) are kept in Racetrack,
  so fatmen are fully reproducible again.
  In other words, it is technically possible to rebuild and reprovision fatman
  by anyone who is allowed to do so (anyone with permissions, not just the author)
  to apply latest Racetrack changes.
  You can click "Rebuild and provision" to do a complete redeployment of a fatman,
  or just "Reprovision" to apply changes without rebuilding the image
  (eg. useful when changing replicas count).

- Racetrack client no longer depends on `requests` package 
  in favour of using the built-in `urllib` module.

## [2.0.0] - 2022-06-30
### Added
- Plugins can hook into the `post_fatman_delete` event to add their
  actions after deleting a fatman.
  See [Teams Notifications Racetrack Plugin](https://github.com/TheRacetrack/plugin-teams-notifications)

- Response errors are also displayed in the logs 
  in addition to returning message in HTTP payload.

- Racetrack client has new command `racetrack run-local . <racetrack_url>`
  allowing to run fatman locally based on docker image built by remote Racetrack.
  Docker has to be installed on your system.

### Changed
-   Fatman permissions model is more restrictive.
    Now users, ESCs and fatman families can be granted fine-grained permissions.
    Users can have access to a subset of fatmen and they
    can see and manage only those that are allowed for them.
    Old permissions have been migrated (Fatman-to-Fatman and ESC-to-fatman access).

    By default, Users can now do the following:
    
    - read all fatman status (browse on a dashboard)
    - call endpoints of every fatman
    - deploy and redeploy fatmen
    - delete only fatmen that has been deployed by the user (starting from the newly deployed ones)

    Admin can grant or revoke permissions.
    Permisssion can cover either all fatmen, whole fatman family or a single fatman.

    Permission is related to one of the operation type (called "scope"):

    - `read_fatman` - list fatman, check fatman details
    - `deploy_fatman` - deploy fatman in a particular family, redeploy fatman
    - `deploy_new_family` - deploy new fatman family
    - `delete_fatman` - move to trash, dismantle from a cluster
    - `call_fatman` - call fatman endpoints
    - `call_admin_api` - not important for regular users
    - `full_access` - not important for regular users

- Authentication tokens have been revamped and format changed.
  Users are required to use new tokens in order to use CLI racetrack client.
  Log in to Dashboard, copy the token and run `racetrack login` again.
  Old ESC tokens are still supported to keep backwards compatibility, 
  but they should be regenerated if possible.

- A method for calling fatman from inside of other fatman has been changed due to new auth model.
  See [python-chain sample](../sample/python-chain/entrypoint.py).
  All fatmen calling another fatman are required to be redeployed (to use new tokens).

- Since there is one type of tokens, 
  Auth header has been unified and renamed to `X-Racetrack-Auth`.
  It should be used no matter if it's ESC, User or a Fatman.
  Old headers are still supported but may be abandoned in the future:
  `X-Racetrack-User-Auth`, `X-Racetrack-Esc-Auth`, `X-Racetrack-Fatman-Auth`

- Racetrack services has been adjusted to the new URL format. 
  `/ikp-rt` prefix has been removed from all URLs.
  Instead, `ikp-rt` part may be included in the cluster hostname, making session cookies to work hassle-free and more secure.
  For instance, Racetrack Dashboard address is now: `https://ikp-rt.<cluster.address>/dashboard`.
  Lifecycle address is: `https://ikp-rt.<cluster.address>/lifecycle`.
  PUB runs on: `https://ikp-rt.<cluster.address>/pub`.
  Thus, Fatman instances can be accessed at: `https://ikp-rt.<cluster.address>/pub/fatman/<name>/<version>/<path>`.

## [1.2.0] - 2022-05-31
### Added
- `fatman.yaml` manifest file supports overlays.
  Including `extends` field (with a path to base manifest)
  will make it to merge base and overlay layers.
  It may come in handy when working with multiple environments (dev/test/prod)
  referring to the same base manifest.
  See [overlays sample](../sample/overlays).
- Job types can be extended with plugins.
  Check out [sample job-type plugin](https://github.com/TheRacetrack/plugin-rust-job-type)
  and [developing-plugins.md](development/developing-plugins.md) to see a guide how to create and activate plugins.
- Racetrack documentation is now served at "Docs" tab in Dashboard.
  Check out "Home" page to get started.
- Plugins can extend Racetrack documentation with its own pages written in Markdown
  (it may be generated at runtime depending on plugin configuration).

### Changed
- `racetrack validate PATH` now evaluates the manifest outcome
  and prints it to verify the result of extending overlay manifest.
- Critical actions like deleting fatman or redeploying it
  open a modal window with confirmation button to prevent accidental removal.
- Racetrack environments are easier distinguishable between dev, test, preprod and prod
  due to different colors of the dashboard navbar and additional prefix `[prod]` in the title.

## [1.1.0] - 2022-04-21
### Added
- New "Audit Log" tab in Dashboard shows activity events done by users,
  eg. "fatman F1 of user Alice has been deleted by Bob".
  It can be filtered by events related to a logged user,
  whole fatman family or a particular fatman.

### Changed
- Once a fatman name (and version) has been claimed,
  it can never be deployed again to prevent accidental/hostile reusing.
- Login page has been revamped.

### Fixed
- Display error cause on dashboard in case of "Redeploy" failure.

## [1.0.2] - 2022-04-06
### Changed
- Set default fatman maximum memory to 8GiB

## [1.0.1] - 2022-04-06
### Changed
- Fatman dependency graph is interactive, nodes are movable.
  Clicking on a node filters out all its neighbours 
  to see which fatmen can be accessed by particular ESC 
  or which ESCs have access to a particular fatman.

### Changed
- Set default fatman minimum memory to 150MiB

## [1.0.0] - 2022-03-29
### Added
- Fatman manifest can declare resources to be allocated to the Fatman
  with `resources` field, including minimum/maximum memory, minimum/maximum CPU cores.
  See [Fatman Manifest File](user.md#the-fatman-manifest-file)
- Dashboard shows datetime when the last call was made to a fatman.
  Fatman redeployment is needed for the changes to take effect.
- Dashboard has a new "Portfolio" tab for browsing fatmen freely
  with custom criteria and showing the candidates for removal.

## [0.7.8] - 2022-03-18

## [0.7.7] - 2022-03-18
### Changed
- Racetrack client validates given token when running `racetrack login`
  and complains immediately if it's wrong
- Fatman returns 400 BAD REQUEST response in case of missing argument,
  unexpected argument or any other TypeError.

### Fixed
- Fixed Fatmen getting Lost.
  Fatmen shouldn't wrongly change its status to "Lost" any longer.

## [0.7.6] - 2022-03-04

## [0.7.5] - 2022-03-01
### Added
- Log messages contain Request Tracing ID, 
  which allows to track down what was happening during the request processing by different services.
  PUB can read tracing ID from a specific HTTP request header. If not given, it will be generated.
  On IKP clusters this header is named `traceparent` (by default it's `X-Request-Tracing-Id`).
  ID is also returned in the response headers, so you can use it when reporting bugs.
  Fatman redeployment is needed for the changes to take effect.

## [0.7.4] - 2022-03-01
### Added
- PUB collects histogram of fatman response times
  and metrics related to endless requests and response codes.

## [0.7.3] - 2022-02-28
### Changed
- `GET /metrics 200` requests are hidden from access logs.
- Reading from `stdin` is prohibited at fatman initialization and it raises an error once detected,
  showing stack trace with the place where there was an attempt.
  Fatman doesn't go unresponsive any longer, awaiting input indefinitely.

### Fixed
- Fatman logs doesn't show misleading "Timing out client" errors anymore.
  It was related to HTTP sessions kept alive by browsers, not actual fatman request time-outs.

## [0.7.2] - 2022-02-14
### Changed
- Access logs are not polluted with redundant `/live`, `/ready` & `/health` requests.

### Fixed
- Racetrack logs show non-ASCII characters

## [0.7.1] - 2022-02-07
### Added
- Racetrack dashboard shows active plugins along with their versions.

### Changed
- Fatman manifest is checked against using HTTPS git remote only (SSH is not supported).
- `None` values metrics are allowed. They're ignored instead of logging error
  as there is no null in Prometheus, only samples that don't exist.
- Fatman access logs have shorter, concise format.
  Time, HTTP method, path and response code are the only ones displayed.

## [0.7.0] - 2022-01-31
### Added
- When accessing a Fatman through a PUB, there can be used wildcard version format: `1.x` or `1.2.x`.
  This points to a highest stable version of the Fatman that matches the pattern.
  For instance, `1.x` keeps track of all v1 updates, but skips next major versions `2.0.0` and above.
  Fatman redeployment is needed for the changes to take effect.

### Changed
- "latest" fatman version now points to the highest version disregarding versions with any label (eg. `-dev`).
  Thus deploying `2.0.0-alpha` pre-release versions doesn't affect "latest" alias until `2.0.0` is deployed.

### Fixed
- Public endpoints are properly handled with version aliases (eg. "latest", "1.x")

## [0.6.1] - 2022-01-24
### Added
- Phases of deployment are tracked by showing "building image", "creating cluster resources",
  "initializing Fatman entrypoint", etc. in RT client in place of bare "deployment in progress..." message.

### Changed
- Fatman versions are validated according to [SemVer format](https://semver.org/).
  Version should match `MAJOR.MINOR.PATCH[LABEL]`, eg.: `0.1.2` or `0.0.0-dev`.

### Fixed
- Zero-value metrics are shown properly at `/metrics` endpoint of a Fatman.

## [0.6.0] - 2022-01-17
### Added
- Racetrack functionality can be extended with plugins.
  Check out [developing-plugins.md](development/developing-plugins.md) to see a guide how to create and activate plugins.

### Changed
- Whole directories are handled in `static_endpoints` to serve recursively all of its content.
- Metrics from Postgres database and PUB are exported. 
  It gives better monitoring of Fatman requests performance.
- Registration form has been revamped to show errors in a more user-friendly way.
- Pods resource requests have been adjusted to its actual needs.
  Cluster resource shortages shouldn't happen so prematurely anymore.

### Fixed
- Show real reason of internal exceptions, eg. Neo4j auth error

## [0.5.0] - 2022-01-10
### Changed
- Overwriting fatmen is disabled.
  It's not allowed to deploy a fatman with the same name & version as an existing one,
  unless it's deployed with `--force` flag.
- Duplicated env vars error is now more meaningful:
  "found illegal runtime env vars, which conflict with reserved names: RK_HOST"

## [0.4.1] - 2022-01-05
### Fixed
- Fixed Manifests getting empty on Racetrack upgrade.

## [0.4.0] - 2022-01-03
### Added
- Number of running instances of the Fatman 
  can be configured with `replicas` field in a manifest.yaml.
  In case of multiple replicas, `racetrack logs` collects logs from all instances at once.
- Deployed fatmen can be deleted through racetrack client using new command:
  `racetrack delete <workdir> <racetrack_url> [--version X.Y.Z]`.

## [0.3.5] - 2021-12-09
### Added
- Fatman endpoints that are supposed to be accessed publicly (without authentication)
  can be declared in `public_endpoints` field of manifest.
  This makes a request that needs to be approved by Racetrack admin.
  See [python-ui-flask sample](../sample/python-ui-flask).

### Fixed
- Improved overall Fatman response time.

## [0.3.4] - 2021-12-06
### Changed
- Fatman's `/live`, `/ready` and `/health` endpoints doesn't require authentication.

## [0.3.3] - 2021-11-22
### Changed
- Fatman "dashboard" renamed to "webview". See Python Job Type docs: Custom Webview UI.
- On local dev Racetrack there's no need to commit every job change prior to deployment
  (it gets the working directory snapshot).

### Fixed
- Default admin account is no longer recreated.

## [0.3.1] - 2021-11-15
### Added
- New optional field in Manifest: `labels` - dictionary with metadata describing fatman for humans.
  Labels are shown on a dashboard page besides fatman name.
- Example input data (shown on Swagger UI) can be defined for auxiliary endpoints 
  by implementing `docs_input_examples`.
  See Python Job Type docs: Auxiliary endpoints
  section and [python-auxiliary-endpoints sample](../sample/python-auxiliary-endpoints).

### Fixed
- RT specific Dashboard cookie is removed upon logout
- Error returned by Fatman contains more information (including Lifecycle response)
  and uses correct status code (instead of 500)
- Fixed showing spurious success of Fatman redeployment 
  (ensure new Fatman responds to health probes).

## [0.3.0] - 2021-11-08
### Added
- `racetrack logs` command follows Fatman logs when called along with `--follow` flag.
### Changed
- Lifecycle API is fully authenticated, every request to Fatman needs to have either User, ESC or Fatman token.
- `X-Racetrack-Caller` header has changed to `X-Racetrack-Esc-Auth`

## [0.2.1] - 2021-10-25
### Added
- Multiple versions of the same fatman are allowed. 
  Obsolete versions are not removed automatically. 
  ESC permissions are assigned to whole fatmen family by its name.
- Build logs are always captured and can be seen on Racetrack Dashboard by clicking "Logs" / "Build logs"
  or by issuing `racetrack build-logs <workdir> <racetrack_url>`.
- Fatman logs are displayed on Dashboard under option "Logs" / "Runtime logs". 

### Changed
- Fatman base URL is changed to `/ikp-rt/pub/fatman/<fatman-name>/<version>/`. 
  Version can be e.g. `0.0.1` or `latest`.

## [0.2.0] - 2021-10-11
### Added
- Environment vars can be configured in manifest (including build time env, runtime env and secrets).
  Therefore, pip dependencies can be installed from a private repository. 
  See Python Job Type docs: Environment variables section.
- Swagger UI allows to set `X-Racetrack-Caller` header for making authorized Fatman calls.
- Dashboard profile shows a user token 
- Racetrack client `deploy` and `logs` commands enforces logging with token
- `racetrack login` and `logout` commands
- `racetrack config show` for viewing racetrack config

### Changed
- `docs_input_example` outcome is validated at deployment stage. 
  It's checked against JSON-serializability and its size should not exceed 1 MB.
  This solves unresponsive Swagger UI pages, 
  but it may enforce to use a brief example at the expense of having representative one.

## [0.1.1] - 2021-10-04
### Added
- Customized Prometheus metrics can be exported by implementing `metrics` method.

### Changed
- Dashboard allows users to register, to be able to login and view list of Fatmen.

### Fixed
- Generating graph on RT Dashboard
- Generating token for ESC in RT admin panel

## [0.1.0] - 2021-09-27
### Changed
- Hide "Open" button for erroneous Fatman on Dashboard page.
  Instead, show a section containing error message and logs. 
- Racetrack client infers full lifecycle URL, namely https protocol and `/ikp-rt/lifecycle` path, if not given. 
  For instance, `ikp-dev-cluster.example.com` is a valid URL to deploy fatmen.
- Admin panel not available on Dashboard (moved to Lifecycle).

### Fixed
- Use DNS hostname of a cluster instead of raw IP address when redirecting to a Fatman URL
  (fixed in dashboard "Open" link as well as in `racetrack deploy` output).

## [0.0.17] - 2021-09-20
### Added
- Fatman serves 3 version numbers at `/health` endpoint: 
    - `git_version` - arising from the git history of a job source code,
    - `fatman_version` - taken from `version` field in manifest (this is also displayed at SwaggerUI page).
    - `deployed_by_racetrack_version` - version of the Racetrack the Fatman was deployed with.
- Dashboard displays current Racetrack version in the footer.
- Static endpoints for serving local files at particular path (eg: `/xrai` endpoint serving `xrai.yaml`)
- Authorization to PUB (optional right now) for accessing Fatman `/perform`.
  Requires creating ESC and distributing its token to user.

### Fixed
- Show localized Dashboard dates on Firefox

## [0.0.16] - 2021-09-13
### Added
- `build-essential` package is incorporated into python3 base image. `gcc` and `g++` packages are
  there out-of-the-box, so there is no need to include them manually to your `system_dependencies` any longer.
- Dashboard page shows both dates for each Fatman: "Created at" and "Last updated" 
  (deployed at) along with its age (e.g. "5 minutes ago", "5 days ago").

### Changed
- In case of python3 initialization error, full traceback coming from fatman is 
  displayed to a user (eg: it's easier to find out where is a bad import).
- Deployment errors displayed by CLI client are shortened and yet more meaningful.
  Client's traceback is not displayed if not needed.
- Datetimes shown on Dashboard get a localized timezone from a browser, so it's
  no longer UTC time (unless you work from UK).
- Fatmen list on Dashboard is ordered by last deployment date.

### Fixed
- Fix retrieving logs right after deploying a Fatman.
- Increased timeout for creating a pod. It takes into account longer image pulling.

## [0.0.15] - 2021-09-07
### Added
- New required `owner_email` field (email address of the Fatman's owner to reach out) in manifest
- List of Fatmen (in Dashboard) shows who deployed the fatman recently 
  (username is taken from git credentials)
- Auxiliary endpoints - custom endpoint paths handled by entrypoint methods (eg. `/explain` endpoint)

### Changed
- Racetrack client shows full logs from building the image in case of failure.

## [0.0.14] - 2021-09-06
### Changed
- Fatman has read-write access to local working directory.
- Deployment errors are more meaningful and less misleading due to revised health checks
  (ie. cluster errors are distinguished from job syntax errors or initialization errors).
- One common versioning for all Racetrack components (backend and CLI client)

### Fixed
- Fix "Critical worker timeout" WSGI error
- Increase memory limits for building images (up to 8Gi)
- Fix Lifecycle resurrecting dead jobs

## [0.0.5] - 2021-08-26
### Added
- Setting aliases for Racetrack servers

### Changed
- Syntax for configuring private registries credentials
- Input payload is flattened (without "args" & "kwargs")

## [0.0.4] - 2021-08-20
### Added
- Showing recent logs from Fatman

## [0.0.2] - 2021-08-10
### Added
- Deploying Fatman<|MERGE_RESOLUTION|>--- conflicted
+++ resolved
@@ -5,15 +5,11 @@
 and this project adheres to [Semantic Versioning](https://semver.org/spec/v2.0.0.html).
 
 ## [Unreleased]
-<<<<<<< HEAD
 ### Added
 - Jobs tree on the Dashboard is live refreshed as soon as someone else's change is detected.
   [issue #239](https://github.com/TheRacetrack/racetrack/issues/239)
 
-=======
-
 ## [2.15.0] - 2023-05-26
->>>>>>> 22d690f8
 ### Changed
 - The name of the caller is recorded in the internal logs,
   giving the ability to track down who made the request based on its ID.
