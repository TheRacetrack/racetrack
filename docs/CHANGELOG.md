--- conflicted
+++ resolved
@@ -5,18 +5,16 @@
 and this project adheres to [Semantic Versioning](https://semver.org/spec/v2.0.0.html).
 
 ## [Unreleased]
-<<<<<<< HEAD
-### Fixed
-- Dashboard's auto-update feature works with multiple Lifecycle replicas.
-  Live updates can now be enabled on the jobs list. It is turned off by default.
-  ([#317](https://github.com/TheRacetrack/racetrack/issues/317))
-=======
 ### Added
 - *Administration* tab in Dashboard shows number of jobs using the particular job type or infrastructure.
   This helps to indicate which job types are actually in use and which can be deleted.
   It also shows which job types and infrastructures are provided by which plugins in a tree view.
   ([#392](https://github.com/TheRacetrack/racetrack/issues/392))
->>>>>>> 304e9f85
+
+### Fixed
+- Dashboard's auto-update feature works with multiple Lifecycle replicas.
+  Live updates can now be enabled on the jobs list. It is turned off by default.
+  ([#317](https://github.com/TheRacetrack/racetrack/issues/317))
 
 ## [2.24.0] - 2023-12-14
 ### Added
