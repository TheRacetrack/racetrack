--- conflicted
+++ resolved
@@ -6,7 +6,10 @@
 
 ## [Unreleased]
 ### Added
-<<<<<<< HEAD
+- *Administration* tab in Dashboard shows number of jobs using the particular job type or infrastructure.
+  This helps to indicate which job types are actually in use and which can be deleted.
+  It also shows which job types and infrastructures are provided by which plugins in a tree view.
+  ([#392](https://github.com/TheRacetrack/racetrack/issues/392))
 -   *Activity* tab on Dashboard tracks more kinds of events:
     
     - Plugin installed
@@ -18,12 +21,6 @@
 
 ### Changed
 - Dashboard's "Audit Log" tab is now called "Activity".
-=======
-- *Administration* tab in Dashboard shows number of jobs using the particular job type or infrastructure.
-  This helps to indicate which job types are actually in use and which can be deleted.
-  It also shows which job types and infrastructures are provided by which plugins in a tree view.
-  ([#392](https://github.com/TheRacetrack/racetrack/issues/392))
->>>>>>> 304e9f85
 
 ## [2.24.0] - 2023-12-14
 ### Added
