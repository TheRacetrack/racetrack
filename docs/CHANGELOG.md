# Changelog
All **user-facing**, notable changes will be documented in this file.

The format is based on [Keep a Changelog](https://keepachangelog.com/en/1.0.0/),
and this project adheres to [Semantic Versioning](https://semver.org/spec/v2.0.0.html).

## [Unreleased]

## [2.28.0] - 2024-04-16
### Added
- Status of an async job call can be checked at endpoint: `/pub/async/task/{ID}/status`.
  See [Asynchronous calls to jobs](./user/async-job-calls.md) guide for more details.
  ([#434](https://github.com/TheRacetrack/racetrack/issues/434))
- Maximum number of concurrent requests can be limited by `max_concurrency` field in a manifest:
  ```yaml
  jobtype_extra:
    max_concurrency: 1
  ```
  By default, concurrent requests are unlimited. Setting `max_concurrency` to `1` will make the job
  process requests one by one. Overdue requests will be queued and processed in order.

  Having such concurrency limits may cause some requests to wait in a queue.
  If an average throughput is higher than the job can handle, the queue will grow indefinitely.
  To prevent that, you can also set `jobtype_extra.max_concurrency_queue` to limit the queue size.
  When the queue is full, the job will return `429 Too Many Requests` status code.

  See the [Python job type reference](https://github.com/TheRacetrack/plugin-python-job-type/blob/master/docs/job_python3.md)
- Docker command can be overwritten when running job locally.
  Check out `racetrack run-local --help`.
  ([#431](https://github.com/TheRacetrack/racetrack/issues/431))
- New flag in Racetrack CLI to avoid using cache when building the job's image:
  `racetrack deploy --no-cache`
  ([#430](https://github.com/TheRacetrack/racetrack/issues/430))
- Manifest input can be piped into the Racetrack CLI to deploy a job.
  ([#240](https://github.com/TheRacetrack/racetrack/issues/240))

### Changed
- Asynchronous job calls are now resilient to restarts by automatically retrying the requests,
  The restart could be either due to an upgrade in Racetrack services
  or a job crash (like an Out of Memory kill).
  Regardless of the reason, the job call will keep retrying
  until it hits the maximum number of attempts.
  Async job calls are stored in a database for a short period.
  ([#424](https://github.com/TheRacetrack/racetrack/issues/424))
- If an error occurs while deploying a job to an infrastructure,
  the unsuccessful deployment is rolled back to clean up the mess.
  The timeout for intializing a job in the cluster (waiting until it's alive) has been increased to 15 minutes.
  ([#436](https://github.com/TheRacetrack/racetrack/issues/436))
<<<<<<< HEAD
- Asynchronous job calls are now resilient to restarts by automatically retrying the requests,
  The restart could be either due to an upgrade in Racetrack services
  or a job crash (like an Out of Memory kill).
  Regardless of the reason, the job call will keep retrying
  until it hits the maximum number of attempts.
  Async job calls are stored in a database for a short period.
  ([#424](https://github.com/TheRacetrack/racetrack/issues/424))
=======
>>>>>>> c78fe4a5
- A new status `STARTING` has been introduced for a Job that is still initialising.
  This way, the `ERROR` state is reserved solely for the unexpected problems
  that arise after a job has been successfully initialised.
  It is possible to distinguish whether a job has ever run successfully.
  Thanks to this, version aliases, such as `latest` or wildcards, won't redirect to starting Jobs that are not yet ready.
  ([#437](https://github.com/TheRacetrack/racetrack/issues/437))

### Fixed
<<<<<<< HEAD
- Fixed race condition bug in Async job calls.
  ([#449](https://github.com/TheRacetrack/racetrack/issues/449))
=======
- FastAPI dependency has been upgraded to solve memory leaks.
  ([#442](https://github.com/TheRacetrack/racetrack/issues/442))
- Fixed nullable extra_vars in racetrack CLI.
  ([#440](https://github.com/TheRacetrack/racetrack/issues/440))
>>>>>>> c78fe4a5

## [2.27.0] - 2024-03-04
### Added
- Job type plugins can validate their part of the manifest.
  See `validate_job_manifest` hook in [Developing plugins](./development/developing-plugins.md#supported-hooks)
- Structured logging can be enabled by setting `LOG_STRUCTURED` environment variable to `true`.
  This will cause Racetrack services to produce logs in a JSON format.
  The default logging formatter can also be changed by jobs. 
  For more details, refer to the documentation of the specifc job type plugin.
  Take a look at the [python-logging-format sample](../sample/python-logging-format/entrypoint.py)
  to see how to configure your own logging formatter in jobs.
- Introduced asynchronous calls to jobs. This feature lets you avoid timeouts on very long requests
  by switching to a two-step process: request a task and then check on the result.
  See [Asynchronous calls to jobs](./user/async-job-calls.md) guide for more details.

### Changed
- `pydantic` package has been upgraded to version 2 to prevent from conflicts with other up-to-date packages.
  `pydantic` is one of the dependencies of the `racetrack-client` package.

## [2.26.0] - 2024-01-24
### Changed
- Job type plugins can now build job images from a single Dockerfile.
  Base Dockerfile has been merged with a job template.
  It gives more flexibility by allowing to parameterize
  all build commands of a base image with a user-defined configuration.
  See [Developing plugins](./development/developing-plugins.md#supported-hooks)
  and [Job type plugins](./development/plugins-job-types.md) documents.
  Old style is still supported to keep backwards compatibility.
  ([#403](https://github.com/TheRacetrack/racetrack/issues/403))

## [2.25.0] - 2024-01-16
### Added
- *Administration* tab in Dashboard shows number of jobs using the particular job type or infrastructure.
  This helps to indicate which job types are actually in use and which can be deleted.
  It also shows which job types and infrastructures are provided by which plugins in a tree view.
  ([#392](https://github.com/TheRacetrack/racetrack/issues/392))
-   *Activity* tab on Dashboard tracks more kinds of events:
    
    - Plugin installed
    - Plugin uninstalled
    - Deployment attempt failed
    - Job moved (to other infrastructure)
  
    ([#382](https://github.com/TheRacetrack/racetrack/issues/382))

### Changed
- Dashboard's "Audit Log" tab is now called "Activity".

### Fixed
- Dashboard's auto-update feature works with multiple Lifecycle replicas.
  Live updates can now be enabled on the jobs list. It is turned off by default.
  ([#317](https://github.com/TheRacetrack/racetrack/issues/317))

## [2.24.0] - 2023-12-14
### Added
- `racetrack plugin bundle` command has `--out-filename` parameter that allows you
  to overwrite the filename of the output ZIP file.
  ([#391](https://github.com/TheRacetrack/racetrack/issues/391))

### Changed
- Infrastructure targets can now mount secret vars to a job regardless of environment variables.
  Secret variables are passed as a separate argument, they're no longer mixed with regular env vars.
  Infrastructure plugins should be updated accordingly due to interface change.
  Specifically, `deploy_job` function of `JobDeployer` class now has
  a new argument `runtime_secret_vars: Dict[str, str]` with secret env vars for a job.
  See [Supported hooks](./development/developing-plugins.md#supported-hooks).
  ([#394](https://github.com/TheRacetrack/racetrack/issues/394))

## [2.23.0] - 2023-12-04
### Added
- A command `racetrack get remote -q` (with flag `-q` or `--quiet`)
  prints only the current address of Lifecycle (without other logs), which makes it usable for scripts.
  Likewise, a command `racetrack get pub -q` (with flag `-q` or `--quiet`)
  prints the current address of Pub service.
  "Quiet" mode is automatically applied when not in a TTY.
- Racetrack can be turned into a Maintenance mode.
  During that time, users are unable to make changes.
  Therefore, deploying, deleting and moving jobs is disabled.
  See [how to enable maintenance mode](./admin.md#maintenance-mode)
  ([#370](https://github.com/TheRacetrack/racetrack/issues/370))
- A job can be deployed through the Dashboard.
  To submit a job manifest, go to the *"Deployments"* tab and then *"Deploy a new job"* .
  Note that secret variables are not supported in this manner; instead, use the command line client.
  ([#306](https://github.com/TheRacetrack/racetrack/issues/306))
- A new tab called *"Deployments"* displays a list of recent deployment attempts.
  After selecting one, you may view deployment data such as status, failure cause, duration, and so on.
  In case of trouble with deployment, you can share this link with a support team.

### Fixed
- Fixed checking job condition in case of a missing `Content-Type` header of job's live endpoint.
  [#376](https://github.com/TheRacetrack/racetrack/issues/376)
- Word wrapping applied to job logs in Dashboard.
  [#372](https://github.com/TheRacetrack/racetrack/issues/372)
- SIGTERM signal triggers graceful shutdown.
  [#379](https://github.com/TheRacetrack/racetrack/issues/379)

## [2.22.0] - 2023-11-07
### Added
-   Manifest values can be overriden with key-value pairs coming from a command line.
    It doesn't modify actual file, but its one-time, in-memory version before submitting it.
    Racetrack client has `--extra-vars KEY=VALUE` parameter (or `-e` in short)
    that overwrites values found in YAML manifest.

    - `KEY` is the name of field and it can contain dots to refer to a nested field, for example `git.branch=master`.
    - `VALUE` can be any YAML or JSON object.

    Extra vars parameters can be used multiple times in one command.  
    Example: `racetrack deploy -e secret_runtime_env_file=.env.local -e git.branch=$(git rev-parse --abbrev-ref HEAD)`  
    It makes CLI commands more script-friendly, so you can overwrite manifest without tracking changes in job.yaml file.  
    Tip: Use `racetrack validate` command beforehand to make sure your final manifest is what you expected.
    ([#340](https://github.com/TheRacetrack/racetrack/issues/340))

- You can install Racetrack to a standalone host (e.g. EC2 host or fresh VM instance)
  using the installer script that runs it on the Docker Engine infrastructure.
  ([#308](https://github.com/TheRacetrack/racetrack/issues/308))

- Command `racetrack get auth-token` prints out current auth token.
  It can be used in CLI scripts: `curl -H "X-Racetrack-Auth: $(racetrack get auth-token)"`
  ([#357](https://github.com/TheRacetrack/racetrack/issues/357))
- Command `racetrack login --username <username>` allows you to log in with your username and password
  (entered into the standard input) and saves the auth token without having to visit the Dashboard page.

### Fixed
- Manifest is validated after updating it on Dashboard.
  Changing primary keys (name or value) is forbidden.
  ([#293](https://github.com/TheRacetrack/racetrack/issues/293))
- Fixed reviving a dead job after deleting it.
  ([#366](https://github.com/TheRacetrack/racetrack/issues/366))

## [2.21.0] - 2023-10-16
### Added
-   Pub can now be turned into a remote gateway mode.
    It allows to distribute services between clusters as 2 (or more) separate infrastructures:

    - main hub - hosting core Racetrack services: Lifecycle, image-builder, Dashboard, main Pub
    - remote jobs - infrastructure hosting jobs and remote Pub gateway that protects jobs from unauthorized access.

    It can cooperate with the following infrastructure plugins:

    - [remote Kubernetes plugin](https://github.com/TheRacetrack/plugin-remote-kubernetes)
    - [remote docker plugin](https://github.com/TheRacetrack/plugin-remote-docker)

- New administrative endpoint for cleaning up plugins mess.
  ([#331](https://github.com/TheRacetrack/racetrack/issues/331))
  
### Changed
- Streaming live logs of a job can now work with multiple infrastructures.
  Logs streamer interface has been redesigned so infrastructure plugins has to be updated accordingly.
- Prometheus, Grafana and PostgreSQL have been upgraded.

### Fixed
- Database connection is checked in background to avoid blocking metrics endpoint.
  It reduced number of open database connections.
  ([#318](https://github.com/TheRacetrack/racetrack/issues/318))
- Faulty plugins can be deleted.

## [2.20.0] - 2023-09-27
### Added
- Lifecycle has more metrics and Grafana panels for monitoring:
  number of requests, websocket clients, server errors, open connections and active threads.
- Improved error handling and logging in Lifecycle.

### Fixed
- Fixed metrics endpoint, which was making Lifecycle unresponsive to liveness probes
  in case of database connection errors.
  ([#314](https://github.com/TheRacetrack/racetrack/issues/314))
- Fixed TypeError in racetrack client on Python 3.8
  ([#320](https://github.com/TheRacetrack/racetrack/issues/320))

### Removed
- Auto-Update feature has been disabled temporarily due to generating too many requests on multiple replicas.

## [2.19.0] - 2023-09-04
### Added
- Plugin's manifest can declare its category, which makes the label to be displayed on the plugins list.
  Category is a kind of the plugin and can be either "job-type", "infrastructure" or "core".
- If you don't want the plugin to be loaded by Racetrack's Lifecycle or Image-builder (due to missing imports),
  you can enable it selectively for particular components.
  Declare `components` field in a `plugin-manifest.yaml` and add 'lifecycle' or 'image-builder' to the list.
  See [Developing plugins](./development/developing-plugins.md#create-a-plugin-manifest).
  ([#291](https://github.com/TheRacetrack/racetrack/issues/291))
- Plugins can implement `run_action` method for calling a supplementary action with an endpoint.
  It can be used for debugging purposes or to extend plugin's functionality that is not covered by a plugin interface.

### Changed
- Installation to non-local cluster is done by utility script
  that automatically generates resources and unique passwords for your setup.
  ([#298](https://github.com/TheRacetrack/racetrack/issues/298))

### Fixed
- Fixed `racetrack run-local` command.
  ([#312](https://github.com/TheRacetrack/racetrack/issues/312))
- Improved finalizing database connections. 
  ([#295](https://github.com/TheRacetrack/racetrack/issues/295))

## [2.18.0] - 2023-08-04
### Added
- Job types can read the manifest file from the job's directory.
  It might be useful to configure the home page of a job
  ([see example](https://github.com/TheRacetrack/plugin-python-job-type/blob/5625a2b892704da3a935df0049c5b9a0fc49870d/docs/job_python3.md#home-page)).
- Racetrack-client has new flag `--replace` available when uploading a plugin:
  `racetrack plugin install <file.zip> --replace`.
  It will delete the existing versions (with the same name) on uploading a new one.
  Accordingly, there is a checkbox on the Dashboard's *Administration* tab for replacing a plugin on upload.
  By default, uploading a new plugin doesn't replace the older versions.
  ([#270](https://github.com/TheRacetrack/racetrack/issues/270))

### Changed
- When a job is built from local files (with `--build-context=local`),
  files matching `.gitignore` are excluded.
  ([#281](https://github.com/TheRacetrack/racetrack/issues/281))

## [2.17.0] - 2023-07-17
### Added
- When a job is running a deprecated job type version (due to being no longer available),
  there is a notice displayed on a dashboard - "info" icon in a jobs tree
  and a "Notice" field after selecting a job.
  ([#269](https://github.com/TheRacetrack/racetrack/issues/269))

### Fixed
- Missing schema.json is now distributed in PyPI packages.
  ([#283](https://github.com/TheRacetrack/racetrack/issues/283))
- Corrected aggregated metrics on Grafana Dashboards.
  ([#273](https://github.com/TheRacetrack/racetrack/issues/273))
- Fixed reloading local modules by plugins.
  ([#275](https://github.com/TheRacetrack/racetrack/issues/275))

## [2.16.1] - 2023-06-19
### Changed
- Dashboard displays original YAML for the job's manifest.
  ([#262](https://github.com/TheRacetrack/racetrack/issues/262))
- Dashboard now renders a table on the portfolio tab with QTable rather than TableFilter,
  which occasionally seemed to have rendering issues.
  Plus, it's more consistent with the current UI styling.
  ([#258](https://github.com/TheRacetrack/racetrack/issues/258))

### Fixed
- Dashboard redirects to login page when session expires.
  ([#266](https://github.com/TheRacetrack/racetrack/issues/266))

## [2.16.0] - 2023-06-05
### Added
- Jobs tree on the Dashboard is refreshed in real time as soon as someone else's change is detected.
  You can turn it off on the "Jobs" page by clicking "3 dots menu", "Auto-update" toggle.
  ([#239](https://github.com/TheRacetrack/racetrack/issues/239))

### Changed
- Chain calls to the jobs should be made by importing a dedicated function
  from a library provided by the job type plugin.
  This will keep the chain call function always up-to-date with the Racetrack version.
  See the [example](https://github.com/TheRacetrack/plugin-python-job-type/blob/29f9ecc04b182072f3549c82923e252728bd7b61/sample/python-chain/entrypoint.py#LL9C19-L9C83).
  ([#20](https://github.com/TheRacetrack/plugin-python-job-type/issues/20))

## [2.15.0] - 2023-05-26
### Changed
- The name of the caller is recorded in the internal logs,
  giving the ability to track down who made the request based on its ID.
  Job types can also retrieve that information by extracting it from an HTTP header.
  See the [python-job-type docs](https://github.com/TheRacetrack/plugin-python-job-type/blob/master/docs/job_python3.md#caller-name)
  and [a job](https://github.com/TheRacetrack/racetrack/blob/master/sample/python-logger/job.yaml#LL14C1-L15C26) for example.
  ([#246](https://github.com/TheRacetrack/racetrack/issues/246))
- racetrack-client shows more details in case of an HTTP error.
  ([#245](https://github.com/TheRacetrack/racetrack/issues/245))
- `golang`, `python`, and `wrapper_properties` fields are deprecated in Manifest schema,
  use `jobtype_extra` instead. This is backwards compatible.
  ([#231](https://github.com/TheRacetrack/racetrack/issues/231))
- Editing the manifest online triggers a redeployment of the job, keeping manifest up-to-date with running job.
  ([#250](https://github.com/TheRacetrack/racetrack/issues/250))

## [2.14.0] - 2023-05-18
### Added
- Dashboard links to job-related Grafana dashobards.
  [issue #206](https://github.com/TheRacetrack/racetrack/issues/206)
- Manifest of a job can be edited online on the Dashboard after selecting a job.
  Keep in mind that your online changes can be overwritten by the next deployment,
  if you didn't reflect these temporary changes in git after all.
  [issue #217](https://github.com/TheRacetrack/racetrack/issues/217)

### Changed
- Minor UI improvements and styling for Dashboard, including:
  - Sorting jobs by status (starting from faulty ones)
  - Jobs ordering is persisted in local storage
  - Spinner indicators during loading the data
  - Status indicator (green/red/yellow) and number of jobs on a jobs tree
  - Panel takes up the whole space available - no white bars on the sides
  - Jobs tree has its own scrollbar
  - "10 seconds ago" labels are refreshed over time.

### Fixed
- Tree of jobs is refreshed after deleting a job.
  [issue #211](https://github.com/TheRacetrack/racetrack/issues/211)

## [2.13.0] - 2023-05-10
### Added
- "Jobs" tab now shows the tree of jobs grouped by the family name.
  Jobs tree can be filtered by name, version, owner, job type version or infrastructure target.
  [issue #212](https://github.com/TheRacetrack/racetrack/issues/212)

### Changed
- Dashboard UI has been revamped and turned into Single Page Application
  using modern front-end frameworks, which made it more smooth and responsive.
  [issue #212](https://github.com/TheRacetrack/racetrack/issues/212)

## [2.12.1] - 2023-04-21
### Changed
- Racetrack client returns non-zero exit code in case of error.
  [issue #224](https://github.com/TheRacetrack/racetrack/issues/224)
- Dashboard is more responsive in case of a database malfunction (shows error rather than hanging indefinitely),
  since Postgres is no longer its hard dependency.

## [2.12.0] - 2023-03-29
### Added
- New column in the *list* command of the Racetrack client displays a job type.
  Try it out by running `racetrack list -c job_type`.
  [issue #207](https://github.com/TheRacetrack/racetrack/issues/207)
- New command `racetrack call NAME ENDPOINT PAYLOAD [--version VERSION] [--remote REMOTE] [--curl]`
  allows you to call an endpoint of a job.
  Provide the name of the job and the payload of the request in JSON or YAML format,
  for example `racetrack call adder /api/v1/perform '{"numbers": [40,2]}'`.
  Use `--curl` flag, if you want to generate a curl query instead of calling the job.
  Check out `racetrack call --help` for more details.
  [issue #146](https://github.com/TheRacetrack/racetrack/issues/146)
- Name of the job can be autocompleted by hitting `Tab` while typing a CLI command.
  Remember to run `racetrack --install-completion` beforehand.
  Under the hood, it fetches the available jobs from the current remote.

### Changed
- The *list* command of the Racetrack client drops the fancy formatting and *INFO*/*DEBUG* logs
  when being piped into another command (ie. not connected to a terminal/tty device). Try `racetrack list | cat`.
  [issue #207](https://github.com/TheRacetrack/racetrack/issues/207)

### Fixed
- Performance of PUB component has been improved
  by reducing number of requests made to the Lifecycle and to the database.
  [issue #155](https://github.com/TheRacetrack/racetrack/issues/155)
- Fixed saving plugin's config.
  [issue #218](https://github.com/TheRacetrack/racetrack/issues/218)
- Racetrack's cookie can work even on non-HTTPS deployments.
  [issue #225](https://github.com/TheRacetrack/racetrack/issues/225)

## [2.11.0] - 2023-03-17
### Added
- When specifying a job type version, wildcards can be used.
  For instance, `mllab:1.3.*-3.9-bullseye` to subscribe for the latest patches
  or `mllab:1.*.*-3.9-bullseye` if you feel more adventurous.
  The job could be upgraded without committing to manifest then.
  It's the extension of the existing `latest` tag, but it now supports multiple job type variants.
  Note: The release of a new job type version has no effect on existing jobs until they are redeployed.
  [issue #183](https://github.com/TheRacetrack/racetrack/issues/183)

### Changed
- *Portfolio* tab on Dashboard shows the exact version of a job type,
  even if its manifest specifies a wildcard version or "latest".
  [issue #203](https://github.com/TheRacetrack/racetrack/issues/203)

### Fixed
- Fixed opening a job after regenerating the token.
  [issue #200](https://github.com/TheRacetrack/racetrack/issues/200)
- Fixed CSRF Trusted Origins protection.
  [issue #197](https://github.com/TheRacetrack/racetrack/issues/197)

## [2.10.1] - 2023-03-10
### Added
- Grafana's "Lifecycle" dashboard now includes
  a new panel that tracks the number of jobs with the particular status.

### Changed
- "Orhpaned" jobs are no longer adopted by Racetrack.
  This was causing spurious "Lost" status after all.
  [issue #163](https://github.com/TheRacetrack/racetrack/issues/163),
  [issue #134](https://github.com/TheRacetrack/racetrack/issues/134)
- Third-party dependencies have been upgraded.

### Fixed
- Regenerating a user token via the button on your profile now no longer requires a refresh.
  [issue #188](https://github.com/TheRacetrack/racetrack/issues/188)

## [2.10.0] - 2023-03-03
### Added
- Deletion pop-up contains the name of the job to confirm that you're about to delete the right one.
  [issue #176](https://github.com/TheRacetrack/racetrack/issues/176)
- Button added to the profile page that lets you regenerate your authentication token.
  [issue #139](https://github.com/TheRacetrack/racetrack/issues/139)

### Changed
- Racetrack client keeps the local config file `~/.racetrack/config.yaml` with mode `600`
  (not readable by others) and warns you if this file has insecure permissions
  since it may contain credentials.
  [issue #179](https://github.com/TheRacetrack/racetrack/issues/179)

## [2.9.1] - 2023-02-20
### Changed
- *Fatman* has been renamed to *Job* in all database tables, columns and values.
  For instance, scope `call_fatman` is now `call_job`.
  [issue #162](https://github.com/TheRacetrack/racetrack/issues/162)

## [2.9.0] - 2023-02-14
### Added
- Deployment phases, shown by a racetrack client, are more granular,
  including image building steps.
  [issue #145](https://github.com/TheRacetrack/racetrack/issues/145)
- Racetrack comes with standalone Prometheus and Grafana.
  It contains dedicated dashboards for monitoring the jobs and internal services.
  [issue #144](https://github.com/TheRacetrack/racetrack/issues/144)
- Database connection is being monitored closely by Lifecycle and displayed on a Grafana dashboard.
  [issue #165](https://github.com/TheRacetrack/racetrack/issues/165)

### Changed
- *Fatman* is renamed to *Job*.
  `fatman.yaml` is thus deprecated in favour of `job.yaml` file name.
  Although the endpoint for calling the Job has changed to `/pub/job/NAME/VERSION/PATH`,
  the old endpoint `/pub/fatman/NAME/VERSION/PATH` is still supported for backward compatibility.
  [issue #136](https://github.com/TheRacetrack/racetrack/issues/136)

## [2.8.1] - 2023-01-27
### Changed
- Set `User-agent` header in all CLI requests to circumvent silly Cloudflare's protection.

## [2.8.0] - 2023-01-26
### Added
- A job can be moved from one infrastructure target to another by using a new CLI command.
  Check out `racetrack move --help`.
- A new command `racetrack list` allows to fetch the list of all deployed fatmen with the selected columns.
  See `racetrack list --help` for more details.

### Changed
- Syntax of Racetrack client has been rearranged.
  Check out `racetrack --help` for more details.
  Notable changes:

  - Racetrack URL is now called "remote" and it can be explicitly set with an optional parameter
    `--remote alias` in most of the commands. "Remote" can be a direct URL or an alias.
  - The current remote can be set once with `racetrack set remote ALIAS_OR_URL`
    and then you can omit `--remote` parameter in the next commands like `racetrack list`.
    Check your current remote with `racetrack get remote`.
  - Although `racetrack deploy [WORKDIR] [REMOTE]` syntax is still supported,
    it's deprecated now and `racetrack deploy [WORKDIR] [--remote REMOTE]` should be used instead.
  - Automatic completion can be activated by running `racetrack --install-completion`.
    Then, you'll see relevant prompts after hitting `Tab`.
  - To show the runtime logs, use `racetrack logs NAME [--version VERSION] [--remote REMOTE]`.
    No need to pass workdir with a manifest file any longer.
  - To show the build logs, use `racetrack build-logs NAME [--version VERSION] [--remote REMOTE]`.
    No need to pass workdir with a manifest file any longer.
  - To delete a job, use new syntax: `racetrack delete NAME --version VERSION [--remote REMOTE]` -
    job name and version is now required.
    No need to pass workdir with a manifest file any longer.
  - `racetrack plugin install PLUGIN_URI [--remote REMOTE]` -
    "remote" is now an optional parameter instead of a required argument.
  - To set up an alias for Racetrack's remote URL, use `racetrack set alias ALIAS RACETRACK_URL`
    (former `racetrack config alias set`).
  - To set read-access credentials for a git repository,
    use `racetrack set credentials REPO_URL USERNAME TOKEN_PASSWORD`
    (former `racetrack config credentials set`).
  - To save user's Racetrack Auth Token for Racetrack server,
    use `racetrack login USER_TOKEN [--remote REMOTE]`
    (former `racetrack login RACETRACK_URL USER_TOKEN`).
  - `racetrack logout [--remote REMOTE]`
    (former `racetrack logout RACETRACK_URL`).

- In case of problems with reaching the Job,
  PUB shows the error page (JSON with the meaningful reason), instead of a white page of death.
- The "Open" button gets deactivated on the Dashboard for jobs that are not *Running*.

## [2.7.0] - 2023-01-05
### Added
- Every plugin can have its own configuration, stored in a YAML file.
  After uploading the plugin, the configuration can be edited on Dashboard's *Administration* tab,
  with a *Edit Config* button.
  Plugin can read the configuration from a file `self.config_path: pathlib.Path`.
- Racetrack instance can operate with multiple infrastructure targets.
  By default, there is no infrastructure target. It has to be extended by installing a plugin.
  The infrastructure target is displayed next to the fatman name, on Dashboard's list.
  There is a new, optional field `infrastructure_target` in a Manifest.
  If given, it enforces using the specific target in case of many infrastructures are in use.
  Otherwise, the deafult infrastructure is applied.
- Fatman can be composed of multiple Docker images provided by a plugin or user's manifest.

## [2.6.0] - 2022-12-02
### Added
- "Portfolio" table in a Dashboard has a new column "Job type version".
- List of available job types can be checked with:
  `racetrack plugin list --job-types <racetrack_url>`.
  It is also listed in the *Administration* tab on *Dashboard*.
- Exact job type version can be checked at Fatman's `/health` endpoint.

### Fixed
- When uploading a faulty plugin, the errors are handled in a more reliable manner.
- Plugin's requirements are installed with non-root user context.
- Plugin directory is accessible when initializing the plugin in `__init__` method.
- Fixed conflict between newer protobuf version and opentelemetry package.

## [2.5.1] - 2022-10-28
### Added
- Users can change their password on a Dashboard -> Profile tab -> Change Password
- Fatman webviews can now serve ASGI applications (like FastAPI)

### Fixed
- Added missing `__init__.py` file in one of the racetrack-client modules.

## [2.5.0] - 2022-10-18
### Changed
- One job type can be installed in multiple versions at the same time.
  Users have to pick one of these versions and specify it in the manifest of their fatman,
  eg. `lang: python3:2.4.0`.
  Version of a job type is now required in the `lang` field of Manifest in a manner `name:version`.
  `latest` version can be used (resolving to the highest semantic version), though it's discouraged.
- Plugin bundler has been moved to racetrack-client.
  Now you can do `racetrack plugin bundle` instead of `racetrack-plugin-bundler bundle`.

## [2.4.0] - 2022-10-11
### Added
- Plugins can be installed by means of racetrack-client command
  `racetrack plugin install <plugin_uri> <racetrack_url>`,
  where `plugin_uri` can be either:
    - local file path (eg. `python3-job-type-2.4.0.zip`),
    - URL to a remote HTTP file (eg. `https://github.com/TheRacetrack/plugin/releases/download/2.4.0/python3-job-type-2.4.0.zip`),
    - GitHub repository name (eg. `github.com/TheRacetrack/plugin-python-job-type`) - it takes the ZIP file from the latest release.
    - GitHub repository name with version (eg. `github.com/TheRacetrack/plugin-python-job-type==2.4.0`) - it takes the ZIP file from the specific release.

- Plugins can be uninstalled with a new command:
  `racetrack plugin uninstall <plugin_name> <plugin_version> <racetrack_url>`.

- List of currently installed plugins can be checked with:
  `racetrack plugin list <racetrack_url>`.

### Changed
- All job types are individual plugins now.
  Racetrack starts without any job type by default.
- Base Fatman images are built inside Racetrack by image-builder
  so it's no longer needed to push images prior to the plugin release.

## [2.3.0] - 2022-09-23
### Added
- Fatman access can be narrowed down to single endpoints.
  When adding Auth Resource Permission (in Admin panel), there is a new `endpoint` field,
  which narrows down the permission only to this particular Fatman's endpoint.
  If not set, it covers all endpoints (just as other resource filters do).
  For instance, ESC can have a permission with `call_fatman` scope to only call one endpoint.
- OpenTelemetry can be turned on in Racetrack.
  Given the OTLP collector endpoint,
  the traces from lifecycle, pub and fatman will be sent there.

### Changed
- `python3` job type is now based on `3.9-slim-bullseye` image
  instead of `3.8-slim-buster`.
- Plugins are distributed as ZIP files.
  They can be installed and uninstalled in a Dashboard's Administration page.
  See [using-plugins.md](user/using-plugins.md).

## [2.2.1] - 2022-08-25
### Changed
- Maximum amount of memory for a fatman is reduced to `1GiB` by default
  (if not set explicitly in a manifest).
  In general the maximum memory can't be more than 4 times higher than the minimum memory.
  Racetrack keeps an eye on this rule by automatically adjusting minimum memory amount, if needed.
  It is recommended to declare maximum memory amount explicitly
  in a manifest by defining `resources.memory_max` field.
- Fatman versions in PUB's metrics are always resolved to the exact version
  instead of wildcards.

## [2.2.0] - 2022-08-16
### Added
- Golang job types serve interactive Swagger UI with API documentation on the home page.

### Changed
- Function `fatman_job_types` of plugins changed its signature.
  Now the first parameter is a Docker Registry prefix to work well
  with different Docker registry namespaces.
  All job-type plugins has to be adjusted accordingly.
  See [plugins-job-types.md](development/plugins-job-types.md) for more details.
- A namespace for docker images in a Docker Registry is configurable
  so that Racetrack can be released to any Docker Registry.
- A namespace for fatman workloads running on Kubernetes is now configurable
  by means of `FATMAN_K8S_NAMESPACE` environment variable,
  by default it's set to `racetrack`.
- Hostname subdomain of Racetrack services is now configurable by means of
  `RACETRACK_SUBDOMAIN` environment variable, by default it's set to `racetrack`.
- Golang job type has been moved to [Plugin - Go Job Type](https://github.com/TheRacetrack/plugin-go-job-type).
  Now it's not enabled by default in Racetrack.

## [2.1.2] - 2022-07-29
### Changed
- Overall requests performance has been improved by switching from 
  Flask & twisted (WSGI) to FastAPI & Uvicorn (ASGI) web server.
  Fatman server should now be less laggy under heavy load.
  Additionaly, FastAPI comes with better request validation and newer SwaggerUI page.
  Fatman redeployment is needed for the changes to take effect.

## [2.1.1] - 2022-07-25
### Added
- Plugins can provide its own Fatman Deployers
  to deploy workloads to other types of platforms.
  See [developing-plugins.md](development/developing-plugins.md) and
  [Docker Daemon Deployer Plugin](https://github.com/TheRacetrack/plugin-docker-daemon-deployer)

### Changed
- Fatman's metrics now contain number of requests and duration for each endpoint
  (including auxiliary endpoints).

### Fixed
- Fixed redeploying fatmen from the dashboard
- Making multiple attempts to deploy the same fatman at the same time is now disallowed.
- "In progress" deployments are halted when Lifecycle restarts
  (due to upgrade or eviction)

## [2.1.0] - 2022-07-08
### Changed
- Fatman secrets (git credentials and secret vars) are kept in Racetrack,
  so fatmen are fully reproducible again.
  In other words, it is technically possible to rebuild and reprovision fatman
  by anyone who is allowed to do so (anyone with permissions, not just the author)
  to apply latest Racetrack changes.
  You can click "Rebuild and provision" to do a complete redeployment of a fatman,
  or just "Reprovision" to apply changes without rebuilding the image
  (eg. useful when changing replicas count).

- Racetrack client no longer depends on `requests` package 
  in favour of using the built-in `urllib` module.

## [2.0.0] - 2022-06-30
### Added
- Plugins can hook into the `post_fatman_delete` event to add their
  actions after deleting a fatman.
  See [Teams Notifications Racetrack Plugin](https://github.com/TheRacetrack/plugin-teams-notifications)

- Response errors are also displayed in the logs 
  in addition to returning message in HTTP payload.

- Racetrack client has new command `racetrack run-local . <racetrack_url>`
  allowing to run fatman locally based on docker image built by remote Racetrack.
  Docker has to be installed on your system.

### Changed
-   Fatman permissions model is more restrictive.
    Now users, ESCs and fatman families can be granted fine-grained permissions.
    Users can have access to a subset of fatmen and they
    can see and manage only those that are allowed for them.
    Old permissions have been migrated (Fatman-to-Fatman and ESC-to-fatman access).

    By default, Users can now do the following:
    
    - read all fatman status (browse on a dashboard)
    - call endpoints of every fatman
    - deploy and redeploy fatmen
    - delete only fatmen that has been deployed by the user (starting from the newly deployed ones)

    Admin can grant or revoke permissions.
    Permisssion can cover either all fatmen, whole fatman family or a single fatman.

    Permission is related to one of the operation type (called "scope"):

    - `read_fatman` - list fatman, check fatman details
    - `deploy_fatman` - deploy fatman in a particular family, redeploy fatman
    - `deploy_new_family` - deploy new fatman family
    - `delete_fatman` - move to trash, dismantle from a cluster
    - `call_fatman` - call fatman endpoints
    - `call_admin_api` - not important for regular users
    - `full_access` - not important for regular users

- Authentication tokens have been revamped and format changed.
  Users are required to use new tokens in order to use CLI racetrack client.
  Log in to Dashboard, copy the token and run `racetrack login` again.
  Old ESC tokens are still supported to keep backwards compatibility, 
  but they should be regenerated if possible.

- A method for calling fatman from inside of other fatman has been changed due to new auth model.
  See [python-chain sample](../sample/python-chain/entrypoint.py).
  All fatmen calling another fatman are required to be redeployed (to use new tokens).

- Since there is one type of tokens, 
  Auth header has been unified and renamed to `X-Racetrack-Auth`.
  It should be used no matter if it's ESC, User or a Fatman.
  Old headers are still supported but may be abandoned in the future:
  `X-Racetrack-User-Auth`, `X-Racetrack-Esc-Auth`, `X-Racetrack-Fatman-Auth`

- Racetrack services has been adjusted to the new URL format. 
  `/ikp-rt` prefix has been removed from all URLs.
  Instead, `ikp-rt` part may be included in the cluster hostname, making session cookies to work hassle-free and more secure.
  For instance, Racetrack Dashboard address is now: `https://ikp-rt.<cluster.address>/dashboard`.
  Lifecycle address is: `https://ikp-rt.<cluster.address>/lifecycle`.
  PUB runs on: `https://ikp-rt.<cluster.address>/pub`.
  Thus, Fatman instances can be accessed at: `https://ikp-rt.<cluster.address>/pub/fatman/<name>/<version>/<path>`.

## [1.2.0] - 2022-05-31
### Added
- `fatman.yaml` manifest file supports overlays.
  Including `extends` field (with a path to base manifest)
  will make it to merge base and overlay layers.
  It may come in handy when working with multiple environments (dev/test/prod)
  referring to the same base manifest.
  See [overlays sample](../sample/overlays).
- Job types can be extended with plugins.
  Check out [sample job-type plugin](https://github.com/TheRacetrack/plugin-rust-job-type)
  and [developing-plugins.md](development/developing-plugins.md) to see a guide how to create and activate plugins.
- Racetrack documentation is now served at "Docs" tab in Dashboard.
  Check out "Home" page to get started.
- Plugins can extend Racetrack documentation with its own pages written in Markdown
  (it may be generated at runtime depending on plugin configuration).

### Changed
- `racetrack validate PATH` now evaluates the manifest outcome
  and prints it to verify the result of extending overlay manifest.
- Critical actions like deleting fatman or redeploying it
  open a modal window with confirmation button to prevent accidental removal.
- Racetrack environments are easier distinguishable between dev, test, preprod and prod
  due to different colors of the dashboard navbar and additional prefix `[prod]` in the title.

## [1.1.0] - 2022-04-21
### Added
- New "Audit Log" tab in Dashboard shows activity events done by users,
  eg. "fatman F1 of user Alice has been deleted by Bob".
  It can be filtered by events related to a logged user,
  whole fatman family or a particular fatman.

### Changed
- Once a fatman name (and version) has been claimed,
  it can never be deployed again to prevent accidental/hostile reusing.
- Login page has been revamped.

### Fixed
- Display error cause on dashboard in case of "Redeploy" failure.

## [1.0.2] - 2022-04-06
### Changed
- Set default fatman maximum memory to 8GiB

## [1.0.1] - 2022-04-06
### Changed
- Fatman dependency graph is interactive, nodes are movable.
  Clicking on a node filters out all its neighbours 
  to see which fatmen can be accessed by particular ESC 
  or which ESCs have access to a particular fatman.

### Changed
- Set default fatman minimum memory to 150MiB

## [1.0.0] - 2022-03-29
### Added
- Fatman manifest can declare resources to be allocated to the Fatman
  with `resources` field, including minimum/maximum memory, minimum/maximum CPU cores.
  See [Fatman Manifest File](manifest-schema.md)
- Dashboard shows datetime when the last call was made to a fatman.
  Fatman redeployment is needed for the changes to take effect.
- Dashboard has a new "Portfolio" tab for browsing fatmen freely
  with custom criteria and showing the candidates for removal.

## [0.7.8] - 2022-03-18

## [0.7.7] - 2022-03-18
### Changed
- Racetrack client validates given token when running `racetrack login`
  and complains immediately if it's wrong
- Fatman returns 400 BAD REQUEST response in case of missing argument,
  unexpected argument or any other TypeError.

### Fixed
- Fixed Fatmen getting Lost.
  Fatmen shouldn't wrongly change its status to "Lost" any longer.

## [0.7.6] - 2022-03-04

## [0.7.5] - 2022-03-01
### Added
- Log messages contain Request Tracing ID, 
  which allows to track down what was happening during the request processing by different services.
  PUB can read tracing ID from a specific HTTP request header. If not given, it will be generated.
  On IKP clusters this header is named `traceparent` (by default it's `X-Request-Tracing-Id`).
  ID is also returned in the response headers, so you can use it when reporting bugs.
  Fatman redeployment is needed for the changes to take effect.

## [0.7.4] - 2022-03-01
### Added
- PUB collects histogram of fatman response times
  and metrics related to endless requests and response codes.

## [0.7.3] - 2022-02-28
### Changed
- `GET /metrics 200` requests are hidden from access logs.
- Reading from `stdin` is prohibited at fatman initialization and it raises an error once detected,
  showing stack trace with the place where there was an attempt.
  Fatman doesn't go unresponsive any longer, awaiting input indefinitely.

### Fixed
- Fatman logs doesn't show misleading "Timing out client" errors anymore.
  It was related to HTTP sessions kept alive by browsers, not actual fatman request time-outs.

## [0.7.2] - 2022-02-14
### Changed
- Access logs are not polluted with redundant `/live`, `/ready` & `/health` requests.

### Fixed
- Racetrack logs show non-ASCII characters

## [0.7.1] - 2022-02-07
### Added
- Racetrack dashboard shows active plugins along with their versions.

### Changed
- Fatman manifest is checked against using HTTPS git remote only (SSH is not supported).
- `None` values metrics are allowed. They're ignored instead of logging error
  as there is no null in Prometheus, only samples that don't exist.
- Fatman access logs have shorter, concise format.
  Time, HTTP method, path and response code are the only ones displayed.

## [0.7.0] - 2022-01-31
### Added
- When accessing a Fatman through a PUB, there can be used wildcard version format: `1.x` or `1.2.x`.
  This points to a highest stable version of the Fatman that matches the pattern.
  For instance, `1.x` keeps track of all v1 updates, but skips next major versions `2.0.0` and above.
  Fatman redeployment is needed for the changes to take effect.

### Changed
- "latest" fatman version now points to the highest version disregarding versions with any label (eg. `-dev`).
  Thus deploying `2.0.0-alpha` pre-release versions doesn't affect "latest" alias until `2.0.0` is deployed.

### Fixed
- Public endpoints are properly handled with version aliases (eg. "latest", "1.x")

## [0.6.1] - 2022-01-24
### Added
- Phases of deployment are tracked by showing "building image", "creating cluster resources",
  "initializing Fatman entrypoint", etc. in RT client in place of bare "deployment in progress..." message.

### Changed
- Fatman versions are validated according to [SemVer format](https://semver.org/).
  Version should match `MAJOR.MINOR.PATCH[LABEL]`, eg.: `0.1.2` or `0.0.0-dev`.

### Fixed
- Zero-value metrics are shown properly at `/metrics` endpoint of a Fatman.

## [0.6.0] - 2022-01-17
### Added
- Racetrack functionality can be extended with plugins.
  Check out [developing-plugins.md](development/developing-plugins.md) to see a guide how to create and activate plugins.

### Changed
- Whole directories are handled in `static_endpoints` to serve recursively all of its content.
- Metrics from Postgres database and PUB are exported. 
  It gives better monitoring of Fatman requests performance.
- Registration form has been revamped to show errors in a more user-friendly way.
- Pods resource requests have been adjusted to its actual needs.
  Cluster resource shortages shouldn't happen so prematurely anymore.

### Fixed
- Show real reason of internal exceptions, eg. Neo4j auth error

## [0.5.0] - 2022-01-10
### Changed
- Overwriting fatmen is disabled.
  It's not allowed to deploy a fatman with the same name & version as an existing one,
  unless it's deployed with `--force` flag.
- Duplicated env vars error is now more meaningful:
  "found illegal runtime env vars, which conflict with reserved names: RK_HOST"

## [0.4.1] - 2022-01-05
### Fixed
- Fixed Manifests getting empty on Racetrack upgrade.

## [0.4.0] - 2022-01-03
### Added
- Number of running instances of the Fatman 
  can be configured with `replicas` field in a manifest.yaml.
  In case of multiple replicas, `racetrack logs` collects logs from all instances at once.
- Deployed fatmen can be deleted through racetrack client using new command:
  `racetrack delete <workdir> <racetrack_url> [--version X.Y.Z]`.

## [0.3.5] - 2021-12-09
### Added
- Fatman endpoints that are supposed to be accessed publicly (without authentication)
  can be declared in `public_endpoints` field of manifest.
  This makes a request that needs to be approved by Racetrack admin.
  See [python-ui-flask sample](../sample/python-ui-flask).

### Fixed
- Improved overall Fatman response time.

## [0.3.4] - 2021-12-06
### Changed
- Fatman's `/live`, `/ready` and `/health` endpoints doesn't require authentication.

## [0.3.3] - 2021-11-22
### Changed
- Fatman "dashboard" renamed to "webview". See Python Job Type docs: Custom Webview UI.
- On local dev Racetrack there's no need to commit every job change prior to deployment
  (it gets the working directory snapshot).

### Fixed
- Default admin account is no longer recreated.

## [0.3.1] - 2021-11-15
### Added
- New optional field in Manifest: `labels` - dictionary with metadata describing fatman for humans.
  Labels are shown on a dashboard page besides fatman name.
- Example input data (shown on Swagger UI) can be defined for auxiliary endpoints 
  by implementing `docs_input_examples`.
  See Python Job Type docs: Auxiliary endpoints
  section and [python-auxiliary-endpoints sample](../sample/python-auxiliary-endpoints).

### Fixed
- RT specific Dashboard cookie is removed upon logout
- Error returned by Fatman contains more information (including Lifecycle response)
  and uses correct status code (instead of 500)
- Fixed showing spurious success of Fatman redeployment 
  (ensure new Fatman responds to health probes).

## [0.3.0] - 2021-11-08
### Added
- `racetrack logs` command follows Fatman logs when called along with `--follow` flag.
### Changed
- Lifecycle API is fully authenticated, every request to Fatman needs to have either User, ESC or Fatman token.
- `X-Racetrack-Caller` header has changed to `X-Racetrack-Esc-Auth`

## [0.2.1] - 2021-10-25
### Added
- Multiple versions of the same fatman are allowed. 
  Obsolete versions are not removed automatically. 
  ESC permissions are assigned to whole fatmen family by its name.
- Build logs are always captured and can be seen on Racetrack Dashboard by clicking "Logs" / "Build logs"
  or by issuing `racetrack build-logs <workdir> <racetrack_url>`.
- Fatman logs are displayed on Dashboard under option "Logs" / "Runtime logs". 

### Changed
- Fatman base URL is changed to `/ikp-rt/pub/fatman/<fatman-name>/<version>/`. 
  Version can be e.g. `0.0.1` or `latest`.

## [0.2.0] - 2021-10-11
### Added
- Environment vars can be configured in manifest (including build time env, runtime env and secrets).
  Therefore, pip dependencies can be installed from a private repository. 
  See Python Job Type docs: Environment variables section.
- Swagger UI allows to set `X-Racetrack-Caller` header for making authorized Fatman calls.
- Dashboard profile shows a user token 
- Racetrack client `deploy` and `logs` commands enforces logging with token
- `racetrack login` and `logout` commands
- `racetrack config show` for viewing racetrack config

### Changed
- `docs_input_example` outcome is validated at deployment stage. 
  It's checked against JSON-serializability and its size should not exceed 1 MB.
  This solves unresponsive Swagger UI pages, 
  but it may enforce to use a brief example at the expense of having representative one.

## [0.1.1] - 2021-10-04
### Added
- Customized Prometheus metrics can be exported by implementing `metrics` method.

### Changed
- Dashboard allows users to register, to be able to login and view list of Fatmen.

### Fixed
- Generating graph on RT Dashboard
- Generating token for ESC in RT admin panel

## [0.1.0] - 2021-09-27
### Changed
- Hide "Open" button for erroneous Fatman on Dashboard page.
  Instead, show a section containing error message and logs. 
- Racetrack client infers full lifecycle URL, namely https protocol and `/ikp-rt/lifecycle` path, if not given. 
  For instance, `ikp-dev-cluster.example.com` is a valid URL to deploy fatmen.
- Admin panel not available on Dashboard (moved to Lifecycle).

### Fixed
- Use DNS hostname of a cluster instead of raw IP address when redirecting to a Fatman URL
  (fixed in dashboard "Open" link as well as in `racetrack deploy` output).

## [0.0.17] - 2021-09-20
### Added
- Fatman serves 3 version numbers at `/health` endpoint: 
    - `git_version` - arising from the git history of a job source code,
    - `fatman_version` - taken from `version` field in manifest (this is also displayed at SwaggerUI page).
    - `deployed_by_racetrack_version` - version of the Racetrack the Fatman was deployed with.
- Dashboard displays current Racetrack version in the footer.
- Static endpoints for serving local files at particular path (eg: `/xrai` endpoint serving `xrai.yaml`)
- Authorization to PUB (optional right now) for accessing Fatman `/perform`.
  Requires creating ESC and distributing its token to user.

### Fixed
- Show localized Dashboard dates on Firefox

## [0.0.16] - 2021-09-13
### Added
- `build-essential` package is incorporated into python3 base image. `gcc` and `g++` packages are
  there out-of-the-box, so there is no need to include them manually to your `system_dependencies` any longer.
- Dashboard page shows both dates for each Fatman: "Created at" and "Last updated" 
  (deployed at) along with its age (e.g. "5 minutes ago", "5 days ago").

### Changed
- In case of python3 initialization error, full traceback coming from fatman is 
  displayed to a user (eg: it's easier to find out where is a bad import).
- Deployment errors displayed by CLI client are shortened and yet more meaningful.
  Client's traceback is not displayed if not needed.
- Datetimes shown on Dashboard get a localized timezone from a browser, so it's
  no longer UTC time (unless you work from UK).
- Fatmen list on Dashboard is ordered by last deployment date.

### Fixed
- Fix retrieving logs right after deploying a Fatman.
- Increased timeout for creating a pod. It takes into account longer image pulling.

## [0.0.15] - 2021-09-07
### Added
- New required `owner_email` field (email address of the Fatman's owner to reach out) in manifest
- List of Fatmen (in Dashboard) shows who deployed the fatman recently 
  (username is taken from git credentials)
- Auxiliary endpoints - custom endpoint paths handled by entrypoint methods (eg. `/explain` endpoint)

### Changed
- Racetrack client shows full logs from building the image in case of failure.

## [0.0.14] - 2021-09-06
### Changed
- Fatman has read-write access to local working directory.
- Deployment errors are more meaningful and less misleading due to revised health checks
  (ie. cluster errors are distinguished from job syntax errors or initialization errors).
- One common versioning for all Racetrack components (backend and CLI client)

### Fixed
- Fix "Critical worker timeout" WSGI error
- Increase memory limits for building images (up to 8Gi)
- Fix Lifecycle resurrecting dead jobs

## [0.0.5] - 2021-08-26
### Added
- Setting aliases for Racetrack servers

### Changed
- Syntax for configuring private registries credentials
- Input payload is flattened (without "args" & "kwargs")

## [0.0.4] - 2021-08-20
### Added
- Showing recent logs from Fatman

## [0.0.2] - 2021-08-10
### Added
- Deploying Fatman<|MERGE_RESOLUTION|>--- conflicted
+++ resolved
@@ -5,6 +5,9 @@
 and this project adheres to [Semantic Versioning](https://semver.org/spec/v2.0.0.html).
 
 ## [Unreleased]
+### Fixed
+- Fixed race condition bug in Async job calls.
+  ([#449](https://github.com/TheRacetrack/racetrack/issues/449))
 
 ## [2.28.0] - 2024-04-16
 ### Added
@@ -46,16 +49,6 @@
   the unsuccessful deployment is rolled back to clean up the mess.
   The timeout for intializing a job in the cluster (waiting until it's alive) has been increased to 15 minutes.
   ([#436](https://github.com/TheRacetrack/racetrack/issues/436))
-<<<<<<< HEAD
-- Asynchronous job calls are now resilient to restarts by automatically retrying the requests,
-  The restart could be either due to an upgrade in Racetrack services
-  or a job crash (like an Out of Memory kill).
-  Regardless of the reason, the job call will keep retrying
-  until it hits the maximum number of attempts.
-  Async job calls are stored in a database for a short period.
-  ([#424](https://github.com/TheRacetrack/racetrack/issues/424))
-=======
->>>>>>> c78fe4a5
 - A new status `STARTING` has been introduced for a Job that is still initialising.
   This way, the `ERROR` state is reserved solely for the unexpected problems
   that arise after a job has been successfully initialised.
@@ -64,15 +57,10 @@
   ([#437](https://github.com/TheRacetrack/racetrack/issues/437))
 
 ### Fixed
-<<<<<<< HEAD
-- Fixed race condition bug in Async job calls.
-  ([#449](https://github.com/TheRacetrack/racetrack/issues/449))
-=======
 - FastAPI dependency has been upgraded to solve memory leaks.
   ([#442](https://github.com/TheRacetrack/racetrack/issues/442))
 - Fixed nullable extra_vars in racetrack CLI.
   ([#440](https://github.com/TheRacetrack/racetrack/issues/440))
->>>>>>> c78fe4a5
 
 ## [2.27.0] - 2024-03-04
 ### Added
