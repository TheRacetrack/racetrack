# Changelog
All **user-facing**, notable changes will be documented in this file.

The format is based on [Keep a Changelog](https://keepachangelog.com/en/1.0.0/),
and this project adheres to [Semantic Versioning](https://semver.org/spec/v2.0.0.html).

## [Unreleased]
<<<<<<< HEAD
### Fixed
- Long deployments (over 20 minutes) no longer get stuck in the final stage.
=======
### Changed
- "Connection refused" error is now retriable in async job calls (will be retried automatically).
>>>>>>> 342a9f8c
  ([#448](https://github.com/TheRacetrack/racetrack/issues/448))

## [2.29.2] - 2024-04-30
### Fixed
- Fixed overwriting STARTING job status in a sync loop.
  ([#457](https://github.com/TheRacetrack/racetrack/issues/457))

## [2.29.1] - 2024-04-26
### Fixed
- Fixed typing error in racetrack CLI.
  ([#455](https://github.com/TheRacetrack/racetrack/issues/455))

## [2.29.0] - 2024-04-25
### Added
- Image builder keeps track of the duration of each phase of image building in its metrics,
  including: `preparing job type builder`, `fetching the source code`, `building image`
  and `pushing image` phases.
  ([#453](https://github.com/TheRacetrack/racetrack/issues/453))

### Changed
- When building a Job, Racetrack only fetches a single commit from the selected branch in the
  repository containing the Job's source code. The image builder also performs "clone" and
  "checkout" in a single step. Downloading fewer data makes the build process faster.
  ([#446](https://github.com/TheRacetrack/racetrack/issues/446))
- `.git` folder is excluded from the job image when copying the source code.

### Fixed
- Fixed race condition bug in Async job calls.
  ([#449](https://github.com/TheRacetrack/racetrack/issues/449))

## [2.28.0] - 2024-04-16
### Added
- Status of an async job call can be checked at endpoint: `/pub/async/task/{ID}/status`.
  See [Asynchronous calls to jobs](./user/async-job-calls.md) guide for more details.
  ([#434](https://github.com/TheRacetrack/racetrack/issues/434))
- Maximum number of concurrent requests can be limited by `max_concurrency` field in a manifest:
  ```yaml
  jobtype_extra:
    max_concurrency: 1
  ```
  By default, concurrent requests are unlimited. Setting `max_concurrency` to `1` will make the job
  process requests one by one. Overdue requests will be queued and processed in order.

  Having such concurrency limits may cause some requests to wait in a queue.
  If an average throughput is higher than the job can handle, the queue will grow indefinitely.
  To prevent that, you can also set `jobtype_extra.max_concurrency_queue` to limit the queue size.
  When the queue is full, the job will return `429 Too Many Requests` status code.

  See the [Python job type reference](https://github.com/TheRacetrack/plugin-python-job-type/blob/master/docs/job_python3.md)
- Docker command can be overwritten when running job locally.
  Check out `racetrack run-local --help`.
  ([#431](https://github.com/TheRacetrack/racetrack/issues/431))
- New flag in Racetrack CLI to avoid using cache when building the job's image:
  `racetrack deploy --no-cache`
  ([#430](https://github.com/TheRacetrack/racetrack/issues/430))
- Manifest input can be piped into the Racetrack CLI to deploy a job.
  ([#240](https://github.com/TheRacetrack/racetrack/issues/240))

### Changed
- Asynchronous job calls are now resilient to restarts by automatically retrying the requests,
  The restart could be either due to an upgrade in Racetrack services
  or a job crash (like an Out of Memory kill).
  Regardless of the reason, the job call will keep retrying
  until it hits the maximum number of attempts.
  Async job calls are stored in a database for a short period.
  ([#424](https://github.com/TheRacetrack/racetrack/issues/424))
- If an error occurs while deploying a job to an infrastructure,
  the unsuccessful deployment is rolled back to clean up the mess.
  The timeout for intializing a job in the cluster (waiting until it's alive) has been increased to 15 minutes.
  ([#436](https://github.com/TheRacetrack/racetrack/issues/436))
- A new status `STARTING` has been introduced for a Job that is still initialising.
  This way, the `ERROR` state is reserved solely for the unexpected problems
  that arise after a job has been successfully initialised.
  It is possible to distinguish whether a job has ever run successfully.
  Thanks to this, version aliases, such as `latest` or wildcards, won't redirect to starting Jobs that are not yet ready.
  ([#437](https://github.com/TheRacetrack/racetrack/issues/437))

### Fixed
- FastAPI dependency has been upgraded to solve memory leaks.
  ([#442](https://github.com/TheRacetrack/racetrack/issues/442))
- Fixed nullable extra_vars in racetrack CLI.
  ([#440](https://github.com/TheRacetrack/racetrack/issues/440))

## [2.27.0] - 2024-03-04
### Added
- Job type plugins can validate their part of the manifest.
  See `validate_job_manifest` hook in [Developing plugins](./development/developing-plugins.md#supported-hooks)
- Structured logging can be enabled by setting `LOG_STRUCTURED` environment variable to `true`.
  This will cause Racetrack services to produce logs in a JSON format.
  The default logging formatter can also be changed by jobs. 
  For more details, refer to the documentation of the specifc job type plugin.
  Take a look at the [python-logging-format sample](../sample/python-logging-format/entrypoint.py)
  to see how to configure your own logging formatter in jobs.
- Introduced asynchronous calls to jobs. This feature lets you avoid timeouts on very long requests
  by switching to a two-step process: request a task and then check on the result.
  See [Asynchronous calls to jobs](./user/async-job-calls.md) guide for more details.

### Changed
- `pydantic` package has been upgraded to version 2 to prevent from conflicts with other up-to-date packages.
  `pydantic` is one of the dependencies of the `racetrack-client` package.

## [2.26.0] - 2024-01-24
### Changed
- Job type plugins can now build job images from a single Dockerfile.
  Base Dockerfile has been merged with a job template.
  It gives more flexibility by allowing to parameterize
  all build commands of a base image with a user-defined configuration.
  See [Developing plugins](./development/developing-plugins.md#supported-hooks)
  and [Job type plugins](./development/plugins-job-types.md) documents.
  Old style is still supported to keep backwards compatibility.
  ([#403](https://github.com/TheRacetrack/racetrack/issues/403))

## [2.25.0] - 2024-01-16
### Added
- *Administration* tab in Dashboard shows number of jobs using the particular job type or infrastructure.
  This helps to indicate which job types are actually in use and which can be deleted.
  It also shows which job types and infrastructures are provided by which plugins in a tree view.
  ([#392](https://github.com/TheRacetrack/racetrack/issues/392))
-   *Activity* tab on Dashboard tracks more kinds of events:
    
    - Plugin installed
    - Plugin uninstalled
    - Deployment attempt failed
    - Job moved (to other infrastructure)
  
    ([#382](https://github.com/TheRacetrack/racetrack/issues/382))

### Changed
- Dashboard's "Audit Log" tab is now called "Activity".

### Fixed
- Dashboard's auto-update feature works with multiple Lifecycle replicas.
  Live updates can now be enabled on the jobs list. It is turned off by default.
  ([#317](https://github.com/TheRacetrack/racetrack/issues/317))

## [2.24.0] - 2023-12-14
### Added
- `racetrack plugin bundle` command has `--out-filename` parameter that allows you
  to overwrite the filename of the output ZIP file.
  ([#391](https://github.com/TheRacetrack/racetrack/issues/391))

### Changed
- Infrastructure targets can now mount secret vars to a job regardless of environment variables.
  Secret variables are passed as a separate argument, they're no longer mixed with regular env vars.
  Infrastructure plugins should be updated accordingly due to interface change.
  Specifically, `deploy_job` function of `JobDeployer` class now has
  a new argument `runtime_secret_vars: Dict[str, str]` with secret env vars for a job.
  See [Supported hooks](./development/developing-plugins.md#supported-hooks).
  ([#394](https://github.com/TheRacetrack/racetrack/issues/394))

## [2.23.0] - 2023-12-04
### Added
- A command `racetrack get remote -q` (with flag `-q` or `--quiet`)
  prints only the current address of Lifecycle (without other logs), which makes it usable for scripts.
  Likewise, a command `racetrack get pub -q` (with flag `-q` or `--quiet`)
  prints the current address of Pub service.
  "Quiet" mode is automatically applied when not in a TTY.
- Racetrack can be turned into a Maintenance mode.
  During that time, users are unable to make changes.
  Therefore, deploying, deleting and moving jobs is disabled.
  See [how to enable maintenance mode](./admin.md#maintenance-mode)
  ([#370](https://github.com/TheRacetrack/racetrack/issues/370))
- A job can be deployed through the Dashboard.
  To submit a job manifest, go to the *"Deployments"* tab and then *"Deploy a new job"* .
  Note that secret variables are not supported in this manner; instead, use the command line client.
  ([#306](https://github.com/TheRacetrack/racetrack/issues/306))
- A new tab called *"Deployments"* displays a list of recent deployment attempts.
  After selecting one, you may view deployment data such as status, failure cause, duration, and so on.
  In case of trouble with deployment, you can share this link with a support team.

### Fixed
- Fixed checking job condition in case of a missing `Content-Type` header of job's live endpoint.
  [#376](https://github.com/TheRacetrack/racetrack/issues/376)
- Word wrapping applied to job logs in Dashboard.
  [#372](https://github.com/TheRacetrack/racetrack/issues/372)
- SIGTERM signal triggers graceful shutdown.
  [#379](https://github.com/TheRacetrack/racetrack/issues/379)

## [2.22.0] - 2023-11-07
### Added
-   Manifest values can be overriden with key-value pairs coming from a command line.
    It doesn't modify actual file, but its one-time, in-memory version before submitting it.
    Racetrack client has `--extra-vars KEY=VALUE` parameter (or `-e` in short)
    that overwrites values found in YAML manifest.

    - `KEY` is the name of field and it can contain dots to refer to a nested field, for example `git.branch=master`.
    - `VALUE` can be any YAML or JSON object.

    Extra vars parameters can be used multiple times in one command.  
    Example: `racetrack deploy -e secret_runtime_env_file=.env.local -e git.branch=$(git rev-parse --abbrev-ref HEAD)`  
    It makes CLI commands more script-friendly, so you can overwrite manifest without tracking changes in job.yaml file.  
    Tip: Use `racetrack validate` command beforehand to make sure your final manifest is what you expected.
    ([#340](https://github.com/TheRacetrack/racetrack/issues/340))

- You can install Racetrack to a standalone host (e.g. EC2 host or fresh VM instance)
  using the installer script that runs it on the Docker Engine infrastructure.
  ([#308](https://github.com/TheRacetrack/racetrack/issues/308))

- Command `racetrack get auth-token` prints out current auth token.
  It can be used in CLI scripts: `curl -H "X-Racetrack-Auth: $(racetrack get auth-token)"`
  ([#357](https://github.com/TheRacetrack/racetrack/issues/357))
- Command `racetrack login --username <username>` allows you to log in with your username and password
  (entered into the standard input) and saves the auth token without having to visit the Dashboard page.

### Fixed
- Manifest is validated after updating it on Dashboard.
  Changing primary keys (name or value) is forbidden.
  ([#293](https://github.com/TheRacetrack/racetrack/issues/293))
- Fixed reviving a dead job after deleting it.
  ([#366](https://github.com/TheRacetrack/racetrack/issues/366))

## [2.21.0] - 2023-10-16
### Added
-   Pub can now be turned into a remote gateway mode.
    It allows to distribute services between clusters as 2 (or more) separate infrastructures:

    - main hub - hosting core Racetrack services: Lifecycle, image-builder, Dashboard, main Pub
    - remote jobs - infrastructure hosting jobs and remote Pub gateway that protects jobs from unauthorized access.

    It can cooperate with the following infrastructure plugins:

    - [remote Kubernetes plugin](https://github.com/TheRacetrack/plugin-remote-kubernetes)
    - [remote docker plugin](https://github.com/TheRacetrack/plugin-remote-docker)

- New administrative endpoint for cleaning up plugins mess.
  ([#331](https://github.com/TheRacetrack/racetrack/issues/331))
  
### Changed
- Streaming live logs of a job can now work with multiple infrastructures.
  Logs streamer interface has been redesigned so infrastructure plugins has to be updated accordingly.
- Prometheus, Grafana and PostgreSQL have been upgraded.

### Fixed
- Database connection is checked in background to avoid blocking metrics endpoint.
  It reduced number of open database connections.
  ([#318](https://github.com/TheRacetrack/racetrack/issues/318))
- Faulty plugins can be deleted.

## [2.20.0] - 2023-09-27
### Added
- Lifecycle has more metrics and Grafana panels for monitoring:
  number of requests, websocket clients, server errors, open connections and active threads.
- Improved error handling and logging in Lifecycle.

### Fixed
- Fixed metrics endpoint, which was making Lifecycle unresponsive to liveness probes
  in case of database connection errors.
  ([#314](https://github.com/TheRacetrack/racetrack/issues/314))
- Fixed TypeError in racetrack client on Python 3.8
  ([#320](https://github.com/TheRacetrack/racetrack/issues/320))

### Removed
- Auto-Update feature has been disabled temporarily due to generating too many requests on multiple replicas.

## [2.19.0] - 2023-09-04
### Added
- Plugin's manifest can declare its category, which makes the label to be displayed on the plugins list.
  Category is a kind of the plugin and can be either "job-type", "infrastructure" or "core".
- If you don't want the plugin to be loaded by Racetrack's Lifecycle or Image-builder (due to missing imports),
  you can enable it selectively for particular components.
  Declare `components` field in a `plugin-manifest.yaml` and add 'lifecycle' or 'image-builder' to the list.
  See [Developing plugins](./development/developing-plugins.md#create-a-plugin-manifest).
  ([#291](https://github.com/TheRacetrack/racetrack/issues/291))
- Plugins can implement `run_action` method for calling a supplementary action with an endpoint.
  It can be used for debugging purposes or to extend plugin's functionality that is not covered by a plugin interface.

### Changed
- Installation to non-local cluster is done by utility script
  that automatically generates resources and unique passwords for your setup.
  ([#298](https://github.com/TheRacetrack/racetrack/issues/298))

### Fixed
- Fixed `racetrack run-local` command.
  ([#312](https://github.com/TheRacetrack/racetrack/issues/312))
- Improved finalizing database connections. 
  ([#295](https://github.com/TheRacetrack/racetrack/issues/295))

## [2.18.0] - 2023-08-04
### Added
- Job types can read the manifest file from the job's directory.
  It might be useful to configure the home page of a job
  ([see example](https://github.com/TheRacetrack/plugin-python-job-type/blob/5625a2b892704da3a935df0049c5b9a0fc49870d/docs/job_python3.md#home-page)).
- Racetrack-client has new flag `--replace` available when uploading a plugin:
  `racetrack plugin install <file.zip> --replace`.
  It will delete the existing versions (with the same name) on uploading a new one.
  Accordingly, there is a checkbox on the Dashboard's *Administration* tab for replacing a plugin on upload.
  By default, uploading a new plugin doesn't replace the older versions.
  ([#270](https://github.com/TheRacetrack/racetrack/issues/270))

### Changed
- When a job is built from local files (with `--build-context=local`),
  files matching `.gitignore` are excluded.
  ([#281](https://github.com/TheRacetrack/racetrack/issues/281))

## [2.17.0] - 2023-07-17
### Added
- When a job is running a deprecated job type version (due to being no longer available),
  there is a notice displayed on a dashboard - "info" icon in a jobs tree
  and a "Notice" field after selecting a job.
  ([#269](https://github.com/TheRacetrack/racetrack/issues/269))

### Fixed
- Missing schema.json is now distributed in PyPI packages.
  ([#283](https://github.com/TheRacetrack/racetrack/issues/283))
- Corrected aggregated metrics on Grafana Dashboards.
  ([#273](https://github.com/TheRacetrack/racetrack/issues/273))
- Fixed reloading local modules by plugins.
  ([#275](https://github.com/TheRacetrack/racetrack/issues/275))

## [2.16.1] - 2023-06-19
### Changed
- Dashboard displays original YAML for the job's manifest.
  ([#262](https://github.com/TheRacetrack/racetrack/issues/262))
- Dashboard now renders a table on the portfolio tab with QTable rather than TableFilter,
  which occasionally seemed to have rendering issues.
  Plus, it's more consistent with the current UI styling.
  ([#258](https://github.com/TheRacetrack/racetrack/issues/258))

### Fixed
- Dashboard redirects to login page when session expires.
  ([#266](https://github.com/TheRacetrack/racetrack/issues/266))

## [2.16.0] - 2023-06-05
### Added
- Jobs tree on the Dashboard is refreshed in real time as soon as someone else's change is detected.
  You can turn it off on the "Jobs" page by clicking "3 dots menu", "Auto-update" toggle.
  ([#239](https://github.com/TheRacetrack/racetrack/issues/239))

### Changed
- Chain calls to the jobs should be made by importing a dedicated function
  from a library provided by the job type plugin.
  This will keep the chain call function always up-to-date with the Racetrack version.
  See the [example](https://github.com/TheRacetrack/plugin-python-job-type/blob/29f9ecc04b182072f3549c82923e252728bd7b61/sample/python-chain/entrypoint.py#LL9C19-L9C83).
  ([#20](https://github.com/TheRacetrack/plugin-python-job-type/issues/20))

## [2.15.0] - 2023-05-26
### Changed
- The name of the caller is recorded in the internal logs,
  giving the ability to track down who made the request based on its ID.
  Job types can also retrieve that information by extracting it from an HTTP header.
  See the [python-job-type docs](https://github.com/TheRacetrack/plugin-python-job-type/blob/master/docs/job_python3.md#caller-name)
  and [a job](https://github.com/TheRacetrack/racetrack/blob/master/sample/python-logger/job.yaml#LL14C1-L15C26) for example.
  ([#246](https://github.com/TheRacetrack/racetrack/issues/246))
- racetrack-client shows more details in case of an HTTP error.
  ([#245](https://github.com/TheRacetrack/racetrack/issues/245))
- `golang`, `python`, and `wrapper_properties` fields are deprecated in Manifest schema,
  use `jobtype_extra` instead. This is backwards compatible.
  ([#231](https://github.com/TheRacetrack/racetrack/issues/231))
- Editing the manifest online triggers a redeployment of the job, keeping manifest up-to-date with running job.
  ([#250](https://github.com/TheRacetrack/racetrack/issues/250))

## [2.14.0] - 2023-05-18
### Added
- Dashboard links to job-related Grafana dashobards.
  [issue #206](https://github.com/TheRacetrack/racetrack/issues/206)
- Manifest of a job can be edited online on the Dashboard after selecting a job.
  Keep in mind that your online changes can be overwritten by the next deployment,
  if you didn't reflect these temporary changes in git after all.
  [issue #217](https://github.com/TheRacetrack/racetrack/issues/217)

### Changed
- Minor UI improvements and styling for Dashboard, including:
  - Sorting jobs by status (starting from faulty ones)
  - Jobs ordering is persisted in local storage
  - Spinner indicators during loading the data
  - Status indicator (green/red/yellow) and number of jobs on a jobs tree
  - Panel takes up the whole space available - no white bars on the sides
  - Jobs tree has its own scrollbar
  - "10 seconds ago" labels are refreshed over time.

### Fixed
- Tree of jobs is refreshed after deleting a job.
  [issue #211](https://github.com/TheRacetrack/racetrack/issues/211)

## [2.13.0] - 2023-05-10
### Added
- "Jobs" tab now shows the tree of jobs grouped by the family name.
  Jobs tree can be filtered by name, version, owner, job type version or infrastructure target.
  [issue #212](https://github.com/TheRacetrack/racetrack/issues/212)

### Changed
- Dashboard UI has been revamped and turned into Single Page Application
  using modern front-end frameworks, which made it more smooth and responsive.
  [issue #212](https://github.com/TheRacetrack/racetrack/issues/212)

## [2.12.1] - 2023-04-21
### Changed
- Racetrack client returns non-zero exit code in case of error.
  [issue #224](https://github.com/TheRacetrack/racetrack/issues/224)
- Dashboard is more responsive in case of a database malfunction (shows error rather than hanging indefinitely),
  since Postgres is no longer its hard dependency.

## [2.12.0] - 2023-03-29
### Added
- New column in the *list* command of the Racetrack client displays a job type.
  Try it out by running `racetrack list -c job_type`.
  [issue #207](https://github.com/TheRacetrack/racetrack/issues/207)
- New command `racetrack call NAME ENDPOINT PAYLOAD [--version VERSION] [--remote REMOTE] [--curl]`
  allows you to call an endpoint of a job.
  Provide the name of the job and the payload of the request in JSON or YAML format,
  for example `racetrack call adder /api/v1/perform '{"numbers": [40,2]}'`.
  Use `--curl` flag, if you want to generate a curl query instead of calling the job.
  Check out `racetrack call --help` for more details.
  [issue #146](https://github.com/TheRacetrack/racetrack/issues/146)
- Name of the job can be autocompleted by hitting `Tab` while typing a CLI command.
  Remember to run `racetrack --install-completion` beforehand.
  Under the hood, it fetches the available jobs from the current remote.

### Changed
- The *list* command of the Racetrack client drops the fancy formatting and *INFO*/*DEBUG* logs
  when being piped into another command (ie. not connected to a terminal/tty device). Try `racetrack list | cat`.
  [issue #207](https://github.com/TheRacetrack/racetrack/issues/207)

### Fixed
- Performance of PUB component has been improved
  by reducing number of requests made to the Lifecycle and to the database.
  [issue #155](https://github.com/TheRacetrack/racetrack/issues/155)
- Fixed saving plugin's config.
  [issue #218](https://github.com/TheRacetrack/racetrack/issues/218)
- Racetrack's cookie can work even on non-HTTPS deployments.
  [issue #225](https://github.com/TheRacetrack/racetrack/issues/225)

## [2.11.0] - 2023-03-17
### Added
- When specifying a job type version, wildcards can be used.
  For instance, `mllab:1.3.*-3.9-bullseye` to subscribe for the latest patches
  or `mllab:1.*.*-3.9-bullseye` if you feel more adventurous.
  The job could be upgraded without committing to manifest then.
  It's the extension of the existing `latest` tag, but it now supports multiple job type variants.
  Note: The release of a new job type version has no effect on existing jobs until they are redeployed.
  [issue #183](https://github.com/TheRacetrack/racetrack/issues/183)

### Changed
- *Portfolio* tab on Dashboard shows the exact version of a job type,
  even if its manifest specifies a wildcard version or "latest".
  [issue #203](https://github.com/TheRacetrack/racetrack/issues/203)

### Fixed
- Fixed opening a job after regenerating the token.
  [issue #200](https://github.com/TheRacetrack/racetrack/issues/200)
- Fixed CSRF Trusted Origins protection.
  [issue #197](https://github.com/TheRacetrack/racetrack/issues/197)

## [2.10.1] - 2023-03-10
### Added
- Grafana's "Lifecycle" dashboard now includes
  a new panel that tracks the number of jobs with the particular status.

### Changed
- "Orhpaned" jobs are no longer adopted by Racetrack.
  This was causing spurious "Lost" status after all.
  [issue #163](https://github.com/TheRacetrack/racetrack/issues/163),
  [issue #134](https://github.com/TheRacetrack/racetrack/issues/134)
- Third-party dependencies have been upgraded.

### Fixed
- Regenerating a user token via the button on your profile now no longer requires a refresh.
  [issue #188](https://github.com/TheRacetrack/racetrack/issues/188)

## [2.10.0] - 2023-03-03
### Added
- Deletion pop-up contains the name of the job to confirm that you're about to delete the right one.
  [issue #176](https://github.com/TheRacetrack/racetrack/issues/176)
- Button added to the profile page that lets you regenerate your authentication token.
  [issue #139](https://github.com/TheRacetrack/racetrack/issues/139)

### Changed
- Racetrack client keeps the local config file `~/.racetrack/config.yaml` with mode `600`
  (not readable by others) and warns you if this file has insecure permissions
  since it may contain credentials.
  [issue #179](https://github.com/TheRacetrack/racetrack/issues/179)

## [2.9.1] - 2023-02-20
### Changed
- *Fatman* has been renamed to *Job* in all database tables, columns and values.
  For instance, scope `call_fatman` is now `call_job`.
  [issue #162](https://github.com/TheRacetrack/racetrack/issues/162)

## [2.9.0] - 2023-02-14
### Added
- Deployment phases, shown by a racetrack client, are more granular,
  including image building steps.
  [issue #145](https://github.com/TheRacetrack/racetrack/issues/145)
- Racetrack comes with standalone Prometheus and Grafana.
  It contains dedicated dashboards for monitoring the jobs and internal services.
  [issue #144](https://github.com/TheRacetrack/racetrack/issues/144)
- Database connection is being monitored closely by Lifecycle and displayed on a Grafana dashboard.
  [issue #165](https://github.com/TheRacetrack/racetrack/issues/165)

### Changed
- *Fatman* is renamed to *Job*.
  `fatman.yaml` is thus deprecated in favour of `job.yaml` file name.
  Although the endpoint for calling the Job has changed to `/pub/job/NAME/VERSION/PATH`,
  the old endpoint `/pub/fatman/NAME/VERSION/PATH` is still supported for backward compatibility.
  [issue #136](https://github.com/TheRacetrack/racetrack/issues/136)

## [2.8.1] - 2023-01-27
### Changed
- Set `User-agent` header in all CLI requests to circumvent silly Cloudflare's protection.

## [2.8.0] - 2023-01-26
### Added
- A job can be moved from one infrastructure target to another by using a new CLI command.
  Check out `racetrack move --help`.
- A new command `racetrack list` allows to fetch the list of all deployed fatmen with the selected columns.
  See `racetrack list --help` for more details.

### Changed
- Syntax of Racetrack client has been rearranged.
  Check out `racetrack --help` for more details.
  Notable changes:

  - Racetrack URL is now called "remote" and it can be explicitly set with an optional parameter
    `--remote alias` in most of the commands. "Remote" can be a direct URL or an alias.
  - The current remote can be set once with `racetrack set remote ALIAS_OR_URL`
    and then you can omit `--remote` parameter in the next commands like `racetrack list`.
    Check your current remote with `racetrack get remote`.
  - Although `racetrack deploy [WORKDIR] [REMOTE]` syntax is still supported,
    it's deprecated now and `racetrack deploy [WORKDIR] [--remote REMOTE]` should be used instead.
  - Automatic completion can be activated by running `racetrack --install-completion`.
    Then, you'll see relevant prompts after hitting `Tab`.
  - To show the runtime logs, use `racetrack logs NAME [--version VERSION] [--remote REMOTE]`.
    No need to pass workdir with a manifest file any longer.
  - To show the build logs, use `racetrack build-logs NAME [--version VERSION] [--remote REMOTE]`.
    No need to pass workdir with a manifest file any longer.
  - To delete a job, use new syntax: `racetrack delete NAME --version VERSION [--remote REMOTE]` -
    job name and version is now required.
    No need to pass workdir with a manifest file any longer.
  - `racetrack plugin install PLUGIN_URI [--remote REMOTE]` -
    "remote" is now an optional parameter instead of a required argument.
  - To set up an alias for Racetrack's remote URL, use `racetrack set alias ALIAS RACETRACK_URL`
    (former `racetrack config alias set`).
  - To set read-access credentials for a git repository,
    use `racetrack set credentials REPO_URL USERNAME TOKEN_PASSWORD`
    (former `racetrack config credentials set`).
  - To save user's Racetrack Auth Token for Racetrack server,
    use `racetrack login USER_TOKEN [--remote REMOTE]`
    (former `racetrack login RACETRACK_URL USER_TOKEN`).
  - `racetrack logout [--remote REMOTE]`
    (former `racetrack logout RACETRACK_URL`).

- In case of problems with reaching the Job,
  PUB shows the error page (JSON with the meaningful reason), instead of a white page of death.
- The "Open" button gets deactivated on the Dashboard for jobs that are not *Running*.

## [2.7.0] - 2023-01-05
### Added
- Every plugin can have its own configuration, stored in a YAML file.
  After uploading the plugin, the configuration can be edited on Dashboard's *Administration* tab,
  with a *Edit Config* button.
  Plugin can read the configuration from a file `self.config_path: pathlib.Path`.
- Racetrack instance can operate with multiple infrastructure targets.
  By default, there is no infrastructure target. It has to be extended by installing a plugin.
  The infrastructure target is displayed next to the fatman name, on Dashboard's list.
  There is a new, optional field `infrastructure_target` in a Manifest.
  If given, it enforces using the specific target in case of many infrastructures are in use.
  Otherwise, the deafult infrastructure is applied.
- Fatman can be composed of multiple Docker images provided by a plugin or user's manifest.

## [2.6.0] - 2022-12-02
### Added
- "Portfolio" table in a Dashboard has a new column "Job type version".
- List of available job types can be checked with:
  `racetrack plugin list --job-types <racetrack_url>`.
  It is also listed in the *Administration* tab on *Dashboard*.
- Exact job type version can be checked at Fatman's `/health` endpoint.

### Fixed
- When uploading a faulty plugin, the errors are handled in a more reliable manner.
- Plugin's requirements are installed with non-root user context.
- Plugin directory is accessible when initializing the plugin in `__init__` method.
- Fixed conflict between newer protobuf version and opentelemetry package.

## [2.5.1] - 2022-10-28
### Added
- Users can change their password on a Dashboard -> Profile tab -> Change Password
- Fatman webviews can now serve ASGI applications (like FastAPI)

### Fixed
- Added missing `__init__.py` file in one of the racetrack-client modules.

## [2.5.0] - 2022-10-18
### Changed
- One job type can be installed in multiple versions at the same time.
  Users have to pick one of these versions and specify it in the manifest of their fatman,
  eg. `lang: python3:2.4.0`.
  Version of a job type is now required in the `lang` field of Manifest in a manner `name:version`.
  `latest` version can be used (resolving to the highest semantic version), though it's discouraged.
- Plugin bundler has been moved to racetrack-client.
  Now you can do `racetrack plugin bundle` instead of `racetrack-plugin-bundler bundle`.

## [2.4.0] - 2022-10-11
### Added
- Plugins can be installed by means of racetrack-client command
  `racetrack plugin install <plugin_uri> <racetrack_url>`,
  where `plugin_uri` can be either:
    - local file path (eg. `python3-job-type-2.4.0.zip`),
    - URL to a remote HTTP file (eg. `https://github.com/TheRacetrack/plugin/releases/download/2.4.0/python3-job-type-2.4.0.zip`),
    - GitHub repository name (eg. `github.com/TheRacetrack/plugin-python-job-type`) - it takes the ZIP file from the latest release.
    - GitHub repository name with version (eg. `github.com/TheRacetrack/plugin-python-job-type==2.4.0`) - it takes the ZIP file from the specific release.

- Plugins can be uninstalled with a new command:
  `racetrack plugin uninstall <plugin_name> <plugin_version> <racetrack_url>`.

- List of currently installed plugins can be checked with:
  `racetrack plugin list <racetrack_url>`.

### Changed
- All job types are individual plugins now.
  Racetrack starts without any job type by default.
- Base Fatman images are built inside Racetrack by image-builder
  so it's no longer needed to push images prior to the plugin release.

## [2.3.0] - 2022-09-23
### Added
- Fatman access can be narrowed down to single endpoints.
  When adding Auth Resource Permission (in Admin panel), there is a new `endpoint` field,
  which narrows down the permission only to this particular Fatman's endpoint.
  If not set, it covers all endpoints (just as other resource filters do).
  For instance, ESC can have a permission with `call_fatman` scope to only call one endpoint.
- OpenTelemetry can be turned on in Racetrack.
  Given the OTLP collector endpoint,
  the traces from lifecycle, pub and fatman will be sent there.

### Changed
- `python3` job type is now based on `3.9-slim-bullseye` image
  instead of `3.8-slim-buster`.
- Plugins are distributed as ZIP files.
  They can be installed and uninstalled in a Dashboard's Administration page.
  See [using-plugins.md](user/using-plugins.md).

## [2.2.1] - 2022-08-25
### Changed
- Maximum amount of memory for a fatman is reduced to `1GiB` by default
  (if not set explicitly in a manifest).
  In general the maximum memory can't be more than 4 times higher than the minimum memory.
  Racetrack keeps an eye on this rule by automatically adjusting minimum memory amount, if needed.
  It is recommended to declare maximum memory amount explicitly
  in a manifest by defining `resources.memory_max` field.
- Fatman versions in PUB's metrics are always resolved to the exact version
  instead of wildcards.

## [2.2.0] - 2022-08-16
### Added
- Golang job types serve interactive Swagger UI with API documentation on the home page.

### Changed
- Function `fatman_job_types` of plugins changed its signature.
  Now the first parameter is a Docker Registry prefix to work well
  with different Docker registry namespaces.
  All job-type plugins has to be adjusted accordingly.
  See [plugins-job-types.md](development/plugins-job-types.md) for more details.
- A namespace for docker images in a Docker Registry is configurable
  so that Racetrack can be released to any Docker Registry.
- A namespace for fatman workloads running on Kubernetes is now configurable
  by means of `FATMAN_K8S_NAMESPACE` environment variable,
  by default it's set to `racetrack`.
- Hostname subdomain of Racetrack services is now configurable by means of
  `RACETRACK_SUBDOMAIN` environment variable, by default it's set to `racetrack`.
- Golang job type has been moved to [Plugin - Go Job Type](https://github.com/TheRacetrack/plugin-go-job-type).
  Now it's not enabled by default in Racetrack.

## [2.1.2] - 2022-07-29
### Changed
- Overall requests performance has been improved by switching from 
  Flask & twisted (WSGI) to FastAPI & Uvicorn (ASGI) web server.
  Fatman server should now be less laggy under heavy load.
  Additionaly, FastAPI comes with better request validation and newer SwaggerUI page.
  Fatman redeployment is needed for the changes to take effect.

## [2.1.1] - 2022-07-25
### Added
- Plugins can provide its own Fatman Deployers
  to deploy workloads to other types of platforms.
  See [developing-plugins.md](development/developing-plugins.md) and
  [Docker Daemon Deployer Plugin](https://github.com/TheRacetrack/plugin-docker-daemon-deployer)

### Changed
- Fatman's metrics now contain number of requests and duration for each endpoint
  (including auxiliary endpoints).

### Fixed
- Fixed redeploying fatmen from the dashboard
- Making multiple attempts to deploy the same fatman at the same time is now disallowed.
- "In progress" deployments are halted when Lifecycle restarts
  (due to upgrade or eviction)

## [2.1.0] - 2022-07-08
### Changed
- Fatman secrets (git credentials and secret vars) are kept in Racetrack,
  so fatmen are fully reproducible again.
  In other words, it is technically possible to rebuild and reprovision fatman
  by anyone who is allowed to do so (anyone with permissions, not just the author)
  to apply latest Racetrack changes.
  You can click "Rebuild and provision" to do a complete redeployment of a fatman,
  or just "Reprovision" to apply changes without rebuilding the image
  (eg. useful when changing replicas count).

- Racetrack client no longer depends on `requests` package 
  in favour of using the built-in `urllib` module.

## [2.0.0] - 2022-06-30
### Added
- Plugins can hook into the `post_fatman_delete` event to add their
  actions after deleting a fatman.
  See [Teams Notifications Racetrack Plugin](https://github.com/TheRacetrack/plugin-teams-notifications)

- Response errors are also displayed in the logs 
  in addition to returning message in HTTP payload.

- Racetrack client has new command `racetrack run-local . <racetrack_url>`
  allowing to run fatman locally based on docker image built by remote Racetrack.
  Docker has to be installed on your system.

### Changed
-   Fatman permissions model is more restrictive.
    Now users, ESCs and fatman families can be granted fine-grained permissions.
    Users can have access to a subset of fatmen and they
    can see and manage only those that are allowed for them.
    Old permissions have been migrated (Fatman-to-Fatman and ESC-to-fatman access).

    By default, Users can now do the following:
    
    - read all fatman status (browse on a dashboard)
    - call endpoints of every fatman
    - deploy and redeploy fatmen
    - delete only fatmen that has been deployed by the user (starting from the newly deployed ones)

    Admin can grant or revoke permissions.
    Permisssion can cover either all fatmen, whole fatman family or a single fatman.

    Permission is related to one of the operation type (called "scope"):

    - `read_fatman` - list fatman, check fatman details
    - `deploy_fatman` - deploy fatman in a particular family, redeploy fatman
    - `deploy_new_family` - deploy new fatman family
    - `delete_fatman` - move to trash, dismantle from a cluster
    - `call_fatman` - call fatman endpoints
    - `call_admin_api` - not important for regular users
    - `full_access` - not important for regular users

- Authentication tokens have been revamped and format changed.
  Users are required to use new tokens in order to use CLI racetrack client.
  Log in to Dashboard, copy the token and run `racetrack login` again.
  Old ESC tokens are still supported to keep backwards compatibility, 
  but they should be regenerated if possible.

- A method for calling fatman from inside of other fatman has been changed due to new auth model.
  See [python-chain sample](../sample/python-chain/entrypoint.py).
  All fatmen calling another fatman are required to be redeployed (to use new tokens).

- Since there is one type of tokens, 
  Auth header has been unified and renamed to `X-Racetrack-Auth`.
  It should be used no matter if it's ESC, User or a Fatman.
  Old headers are still supported but may be abandoned in the future:
  `X-Racetrack-User-Auth`, `X-Racetrack-Esc-Auth`, `X-Racetrack-Fatman-Auth`

- Racetrack services has been adjusted to the new URL format. 
  `/ikp-rt` prefix has been removed from all URLs.
  Instead, `ikp-rt` part may be included in the cluster hostname, making session cookies to work hassle-free and more secure.
  For instance, Racetrack Dashboard address is now: `https://ikp-rt.<cluster.address>/dashboard`.
  Lifecycle address is: `https://ikp-rt.<cluster.address>/lifecycle`.
  PUB runs on: `https://ikp-rt.<cluster.address>/pub`.
  Thus, Fatman instances can be accessed at: `https://ikp-rt.<cluster.address>/pub/fatman/<name>/<version>/<path>`.

## [1.2.0] - 2022-05-31
### Added
- `fatman.yaml` manifest file supports overlays.
  Including `extends` field (with a path to base manifest)
  will make it to merge base and overlay layers.
  It may come in handy when working with multiple environments (dev/test/prod)
  referring to the same base manifest.
  See [overlays sample](../sample/overlays).
- Job types can be extended with plugins.
  Check out [sample job-type plugin](https://github.com/TheRacetrack/plugin-rust-job-type)
  and [developing-plugins.md](development/developing-plugins.md) to see a guide how to create and activate plugins.
- Racetrack documentation is now served at "Docs" tab in Dashboard.
  Check out "Home" page to get started.
- Plugins can extend Racetrack documentation with its own pages written in Markdown
  (it may be generated at runtime depending on plugin configuration).

### Changed
- `racetrack validate PATH` now evaluates the manifest outcome
  and prints it to verify the result of extending overlay manifest.
- Critical actions like deleting fatman or redeploying it
  open a modal window with confirmation button to prevent accidental removal.
- Racetrack environments are easier distinguishable between dev, test, preprod and prod
  due to different colors of the dashboard navbar and additional prefix `[prod]` in the title.

## [1.1.0] - 2022-04-21
### Added
- New "Audit Log" tab in Dashboard shows activity events done by users,
  eg. "fatman F1 of user Alice has been deleted by Bob".
  It can be filtered by events related to a logged user,
  whole fatman family or a particular fatman.

### Changed
- Once a fatman name (and version) has been claimed,
  it can never be deployed again to prevent accidental/hostile reusing.
- Login page has been revamped.

### Fixed
- Display error cause on dashboard in case of "Redeploy" failure.

## [1.0.2] - 2022-04-06
### Changed
- Set default fatman maximum memory to 8GiB

## [1.0.1] - 2022-04-06
### Changed
- Fatman dependency graph is interactive, nodes are movable.
  Clicking on a node filters out all its neighbours 
  to see which fatmen can be accessed by particular ESC 
  or which ESCs have access to a particular fatman.

### Changed
- Set default fatman minimum memory to 150MiB

## [1.0.0] - 2022-03-29
### Added
- Fatman manifest can declare resources to be allocated to the Fatman
  with `resources` field, including minimum/maximum memory, minimum/maximum CPU cores.
  See [Fatman Manifest File](manifest-schema.md)
- Dashboard shows datetime when the last call was made to a fatman.
  Fatman redeployment is needed for the changes to take effect.
- Dashboard has a new "Portfolio" tab for browsing fatmen freely
  with custom criteria and showing the candidates for removal.

## [0.7.8] - 2022-03-18

## [0.7.7] - 2022-03-18
### Changed
- Racetrack client validates given token when running `racetrack login`
  and complains immediately if it's wrong
- Fatman returns 400 BAD REQUEST response in case of missing argument,
  unexpected argument or any other TypeError.

### Fixed
- Fixed Fatmen getting Lost.
  Fatmen shouldn't wrongly change its status to "Lost" any longer.

## [0.7.6] - 2022-03-04

## [0.7.5] - 2022-03-01
### Added
- Log messages contain Request Tracing ID, 
  which allows to track down what was happening during the request processing by different services.
  PUB can read tracing ID from a specific HTTP request header. If not given, it will be generated.
  On IKP clusters this header is named `traceparent` (by default it's `X-Request-Tracing-Id`).
  ID is also returned in the response headers, so you can use it when reporting bugs.
  Fatman redeployment is needed for the changes to take effect.

## [0.7.4] - 2022-03-01
### Added
- PUB collects histogram of fatman response times
  and metrics related to endless requests and response codes.

## [0.7.3] - 2022-02-28
### Changed
- `GET /metrics 200` requests are hidden from access logs.
- Reading from `stdin` is prohibited at fatman initialization and it raises an error once detected,
  showing stack trace with the place where there was an attempt.
  Fatman doesn't go unresponsive any longer, awaiting input indefinitely.

### Fixed
- Fatman logs doesn't show misleading "Timing out client" errors anymore.
  It was related to HTTP sessions kept alive by browsers, not actual fatman request time-outs.

## [0.7.2] - 2022-02-14
### Changed
- Access logs are not polluted with redundant `/live`, `/ready` & `/health` requests.

### Fixed
- Racetrack logs show non-ASCII characters

## [0.7.1] - 2022-02-07
### Added
- Racetrack dashboard shows active plugins along with their versions.

### Changed
- Fatman manifest is checked against using HTTPS git remote only (SSH is not supported).
- `None` values metrics are allowed. They're ignored instead of logging error
  as there is no null in Prometheus, only samples that don't exist.
- Fatman access logs have shorter, concise format.
  Time, HTTP method, path and response code are the only ones displayed.

## [0.7.0] - 2022-01-31
### Added
- When accessing a Fatman through a PUB, there can be used wildcard version format: `1.x` or `1.2.x`.
  This points to a highest stable version of the Fatman that matches the pattern.
  For instance, `1.x` keeps track of all v1 updates, but skips next major versions `2.0.0` and above.
  Fatman redeployment is needed for the changes to take effect.

### Changed
- "latest" fatman version now points to the highest version disregarding versions with any label (eg. `-dev`).
  Thus deploying `2.0.0-alpha` pre-release versions doesn't affect "latest" alias until `2.0.0` is deployed.

### Fixed
- Public endpoints are properly handled with version aliases (eg. "latest", "1.x")

## [0.6.1] - 2022-01-24
### Added
- Phases of deployment are tracked by showing "building image", "creating cluster resources",
  "initializing Fatman entrypoint", etc. in RT client in place of bare "deployment in progress..." message.

### Changed
- Fatman versions are validated according to [SemVer format](https://semver.org/).
  Version should match `MAJOR.MINOR.PATCH[LABEL]`, eg.: `0.1.2` or `0.0.0-dev`.

### Fixed
- Zero-value metrics are shown properly at `/metrics` endpoint of a Fatman.

## [0.6.0] - 2022-01-17
### Added
- Racetrack functionality can be extended with plugins.
  Check out [developing-plugins.md](development/developing-plugins.md) to see a guide how to create and activate plugins.

### Changed
- Whole directories are handled in `static_endpoints` to serve recursively all of its content.
- Metrics from Postgres database and PUB are exported. 
  It gives better monitoring of Fatman requests performance.
- Registration form has been revamped to show errors in a more user-friendly way.
- Pods resource requests have been adjusted to its actual needs.
  Cluster resource shortages shouldn't happen so prematurely anymore.

### Fixed
- Show real reason of internal exceptions, eg. Neo4j auth error

## [0.5.0] - 2022-01-10
### Changed
- Overwriting fatmen is disabled.
  It's not allowed to deploy a fatman with the same name & version as an existing one,
  unless it's deployed with `--force` flag.
- Duplicated env vars error is now more meaningful:
  "found illegal runtime env vars, which conflict with reserved names: RK_HOST"

## [0.4.1] - 2022-01-05
### Fixed
- Fixed Manifests getting empty on Racetrack upgrade.

## [0.4.0] - 2022-01-03
### Added
- Number of running instances of the Fatman 
  can be configured with `replicas` field in a manifest.yaml.
  In case of multiple replicas, `racetrack logs` collects logs from all instances at once.
- Deployed fatmen can be deleted through racetrack client using new command:
  `racetrack delete <workdir> <racetrack_url> [--version X.Y.Z]`.

## [0.3.5] - 2021-12-09
### Added
- Fatman endpoints that are supposed to be accessed publicly (without authentication)
  can be declared in `public_endpoints` field of manifest.
  This makes a request that needs to be approved by Racetrack admin.
  See [python-ui-flask sample](../sample/python-ui-flask).

### Fixed
- Improved overall Fatman response time.

## [0.3.4] - 2021-12-06
### Changed
- Fatman's `/live`, `/ready` and `/health` endpoints doesn't require authentication.

## [0.3.3] - 2021-11-22
### Changed
- Fatman "dashboard" renamed to "webview". See Python Job Type docs: Custom Webview UI.
- On local dev Racetrack there's no need to commit every job change prior to deployment
  (it gets the working directory snapshot).

### Fixed
- Default admin account is no longer recreated.

## [0.3.1] - 2021-11-15
### Added
- New optional field in Manifest: `labels` - dictionary with metadata describing fatman for humans.
  Labels are shown on a dashboard page besides fatman name.
- Example input data (shown on Swagger UI) can be defined for auxiliary endpoints 
  by implementing `docs_input_examples`.
  See Python Job Type docs: Auxiliary endpoints
  section and [python-auxiliary-endpoints sample](../sample/python-auxiliary-endpoints).

### Fixed
- RT specific Dashboard cookie is removed upon logout
- Error returned by Fatman contains more information (including Lifecycle response)
  and uses correct status code (instead of 500)
- Fixed showing spurious success of Fatman redeployment 
  (ensure new Fatman responds to health probes).

## [0.3.0] - 2021-11-08
### Added
- `racetrack logs` command follows Fatman logs when called along with `--follow` flag.
### Changed
- Lifecycle API is fully authenticated, every request to Fatman needs to have either User, ESC or Fatman token.
- `X-Racetrack-Caller` header has changed to `X-Racetrack-Esc-Auth`

## [0.2.1] - 2021-10-25
### Added
- Multiple versions of the same fatman are allowed. 
  Obsolete versions are not removed automatically. 
  ESC permissions are assigned to whole fatmen family by its name.
- Build logs are always captured and can be seen on Racetrack Dashboard by clicking "Logs" / "Build logs"
  or by issuing `racetrack build-logs <workdir> <racetrack_url>`.
- Fatman logs are displayed on Dashboard under option "Logs" / "Runtime logs". 

### Changed
- Fatman base URL is changed to `/ikp-rt/pub/fatman/<fatman-name>/<version>/`. 
  Version can be e.g. `0.0.1` or `latest`.

## [0.2.0] - 2021-10-11
### Added
- Environment vars can be configured in manifest (including build time env, runtime env and secrets).
  Therefore, pip dependencies can be installed from a private repository. 
  See Python Job Type docs: Environment variables section.
- Swagger UI allows to set `X-Racetrack-Caller` header for making authorized Fatman calls.
- Dashboard profile shows a user token 
- Racetrack client `deploy` and `logs` commands enforces logging with token
- `racetrack login` and `logout` commands
- `racetrack config show` for viewing racetrack config

### Changed
- `docs_input_example` outcome is validated at deployment stage. 
  It's checked against JSON-serializability and its size should not exceed 1 MB.
  This solves unresponsive Swagger UI pages, 
  but it may enforce to use a brief example at the expense of having representative one.

## [0.1.1] - 2021-10-04
### Added
- Customized Prometheus metrics can be exported by implementing `metrics` method.

### Changed
- Dashboard allows users to register, to be able to login and view list of Fatmen.

### Fixed
- Generating graph on RT Dashboard
- Generating token for ESC in RT admin panel

## [0.1.0] - 2021-09-27
### Changed
- Hide "Open" button for erroneous Fatman on Dashboard page.
  Instead, show a section containing error message and logs. 
- Racetrack client infers full lifecycle URL, namely https protocol and `/ikp-rt/lifecycle` path, if not given. 
  For instance, `ikp-dev-cluster.example.com` is a valid URL to deploy fatmen.
- Admin panel not available on Dashboard (moved to Lifecycle).

### Fixed
- Use DNS hostname of a cluster instead of raw IP address when redirecting to a Fatman URL
  (fixed in dashboard "Open" link as well as in `racetrack deploy` output).

## [0.0.17] - 2021-09-20
### Added
- Fatman serves 3 version numbers at `/health` endpoint: 
    - `git_version` - arising from the git history of a job source code,
    - `fatman_version` - taken from `version` field in manifest (this is also displayed at SwaggerUI page).
    - `deployed_by_racetrack_version` - version of the Racetrack the Fatman was deployed with.
- Dashboard displays current Racetrack version in the footer.
- Static endpoints for serving local files at particular path (eg: `/xrai` endpoint serving `xrai.yaml`)
- Authorization to PUB (optional right now) for accessing Fatman `/perform`.
  Requires creating ESC and distributing its token to user.

### Fixed
- Show localized Dashboard dates on Firefox

## [0.0.16] - 2021-09-13
### Added
- `build-essential` package is incorporated into python3 base image. `gcc` and `g++` packages are
  there out-of-the-box, so there is no need to include them manually to your `system_dependencies` any longer.
- Dashboard page shows both dates for each Fatman: "Created at" and "Last updated" 
  (deployed at) along with its age (e.g. "5 minutes ago", "5 days ago").

### Changed
- In case of python3 initialization error, full traceback coming from fatman is 
  displayed to a user (eg: it's easier to find out where is a bad import).
- Deployment errors displayed by CLI client are shortened and yet more meaningful.
  Client's traceback is not displayed if not needed.
- Datetimes shown on Dashboard get a localized timezone from a browser, so it's
  no longer UTC time (unless you work from UK).
- Fatmen list on Dashboard is ordered by last deployment date.

### Fixed
- Fix retrieving logs right after deploying a Fatman.
- Increased timeout for creating a pod. It takes into account longer image pulling.

## [0.0.15] - 2021-09-07
### Added
- New required `owner_email` field (email address of the Fatman's owner to reach out) in manifest
- List of Fatmen (in Dashboard) shows who deployed the fatman recently 
  (username is taken from git credentials)
- Auxiliary endpoints - custom endpoint paths handled by entrypoint methods (eg. `/explain` endpoint)

### Changed
- Racetrack client shows full logs from building the image in case of failure.

## [0.0.14] - 2021-09-06
### Changed
- Fatman has read-write access to local working directory.
- Deployment errors are more meaningful and less misleading due to revised health checks
  (ie. cluster errors are distinguished from job syntax errors or initialization errors).
- One common versioning for all Racetrack components (backend and CLI client)

### Fixed
- Fix "Critical worker timeout" WSGI error
- Increase memory limits for building images (up to 8Gi)
- Fix Lifecycle resurrecting dead jobs

## [0.0.5] - 2021-08-26
### Added
- Setting aliases for Racetrack servers

### Changed
- Syntax for configuring private registries credentials
- Input payload is flattened (without "args" & "kwargs")

## [0.0.4] - 2021-08-20
### Added
- Showing recent logs from Fatman

## [0.0.2] - 2021-08-10
### Added
- Deploying Fatman<|MERGE_RESOLUTION|>--- conflicted
+++ resolved
@@ -5,13 +5,12 @@
 and this project adheres to [Semantic Versioning](https://semver.org/spec/v2.0.0.html).
 
 ## [Unreleased]
-<<<<<<< HEAD
+### Changed
+- "Connection refused" error is now retriable in async job calls (will be retried automatically).
+  ([#459](https://github.com/TheRacetrack/racetrack/issues/459))
+
 ### Fixed
 - Long deployments (over 20 minutes) no longer get stuck in the final stage.
-=======
-### Changed
-- "Connection refused" error is now retriable in async job calls (will be retried automatically).
->>>>>>> 342a9f8c
   ([#448](https://github.com/TheRacetrack/racetrack/issues/448))
 
 ## [2.29.2] - 2024-04-30
