--- conflicted
+++ resolved
@@ -14,6 +14,11 @@
 - The *list* command of the Racetrack client drops the fancy formatting and *INFO*/*DEBUG* logs
   when being piped into another command (ie. not connected to a terminal/tty device). Try `racetrack list | cat`.
   [issue #207](https://github.com/TheRacetrack/racetrack/issues/207)
+
+### Fixed
+- Performance of PUB component has been improved
+  by reducing number of requests made to the Lifecycle and to the database.
+  [issue #155](https://github.com/TheRacetrack/racetrack/issues/155)
 
 ## [2.11.0] - 2023-03-17
 ### Added
@@ -33,14 +38,8 @@
 ### Fixed
 - Fixed opening a job after regenerating the token.
   [issue #200](https://github.com/TheRacetrack/racetrack/issues/200)
-<<<<<<< HEAD
-- Performance of PUB component has been improved
-  by reducing number of requests made to the Lifecycle and to the database.
-  [issue #155](https://github.com/TheRacetrack/racetrack/issues/155)
-=======
 - Fixed CSRF Trusted Origins protection.
   [issue #197](https://github.com/TheRacetrack/racetrack/issues/197)
->>>>>>> d0cf8e4d
 
 ## [2.10.1] - 2023-03-10
 ### Added
